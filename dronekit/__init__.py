# DroneAPI module
"""
This is the API Reference for the DroneKit-Python API.

The main API is the :py:class:`Vehicle` class.
The code snippet below shows how to use :py:func:`connect` to obtain an instance of a connected vehicle:

.. code:: python

    from dronekit import connect

    # Connect to the Vehicle using "connection string" (in this case an address on network)
    vehicle = connect('127.0.0.1:14550', wait_ready=True)

:py:class:`Vehicle` provides access to vehicle *state* through python attributes
(e.g. :py:attr:`Vehicle.mode`)
and to settings/parameters though the :py:attr:`Vehicle.parameters` attribute.
Asynchronous notification on vehicle attribute changes is available by registering listeners/observers.

Vehicle movement is primarily controlled using the :py:attr:`Vehicle.armed` attribute and
:py:func:`Vehicle.simple_takeoff` and :py:attr:`Vehicle.simple_goto` in GUIDED mode.

Velocity-based movement and control over other vehicle features can be achieved using custom MAVLink messages
(:py:func:`Vehicle.send_mavlink`, :py:func:`Vehicle.message_factory`).

It is also possible to work with vehicle "missions" using the :py:attr:`Vehicle.commands` attribute, and run them in AUTO mode.

All the logging is handled through the builtin Python `logging` module.

A number of other useful classes and methods are listed below.

----
"""

import collections
import copy
import logging
import math
import struct
import time
from enum import Enum

import monotonic
from past.builtins import basestring

from pymavlink import mavutil, mavwp
from pymavlink.dialects.v10 import ardupilotmega, swoop

from dronekit.util import ErrprinterHandler


DetailLookup = {}


#[lidarIntensity', 'hoverBatteryIntensity', 'forwardBatteryIntensity', 'altitudeIntensity', 'windIntensity', 'hoverAttitudeIntensity', 'landingIntensity', 'aerodynamicIntensity', 'airspeedIntensity', 'servoIntensity', 'hoverAssistDetail', 'emergencyLandDetail', 'gpsDetail', 'vibrationDetail', 'hoverMotorDetail', 'forwardMotorDetail', 'lidarDetail', 'hoverBatteryDetail', 'forwardBatteryDetail', 'altitudeDetail', 'windDetail', 'hoverAttitudeDetail', 'landingDetail', 'aerodynamicDetail', 'airspeedDetail', 'servoDetail']


FlagLookup = {"hoverAssist":"Hover Assist","emergencyLand":"Emergency Land","gps":"GPS","vibration":"Vibration","hoverMotor":"Hover System","forwardMotor":"Forward Motor","lidar":"Lidar","hoverBattery":"Hover Battery","forwardBattery":"Forward Battery","altitude":"Altitude","wind":"Wind","hoverAttitude":"Hover System","landing":"Landing","aerodynamic":"Drag","airspeed":"Airspeed","servo":"Flight Control","targetSearchFailed":"Visual Target","adsbFlags":"ADS-B Detection","yaw":"Yaw Error","ekf":"EKF","wings":"Wings","tracking":"Tracking Error","precisionLanding":"Precision Landing"}
DetailLookup["armingCheckFlags1"] = ["Airspeed #1 fail","Airspeed #2 fail","Airspeed #3 fail","Airspeed #4 fail","Autopilot software error","Battery Issue","Logging Failure","No SD Card","Transmitter Problem","No mission loaded","Error in mission","Saftey Switch Activated","Barometer Error","Internal Communications Error","Gyro Calibration Error","Gyro Inconsistency","Proximity","Accel Calibration Error","Accel Inconsistency","LIDAR Error","Compass Calibration Error","Compass Offset","Low Autopilot Voltage","Autopilot Error","Motor Emergency Stop","GPS Blending Unhealthy","Autopilot Parameter Error", "Left Wing Not Connected", "Right Wing Not Connected"]
DetailLookup["armingCheckFlagsCommon"] = ["Altitude Error","GPS Poor Position","GPS Error","Gyro Error","Accel Error","Compass Error","High Magnetic Field","Compass Inconsistent","GPS Positions Different","GPS Inconsistent with Vehicle Estimate","ADSB Threat","Dual GPS Yaw Failure"]
DetailLookup["hoverAssist"] = ["Altitude Low","Speed Low","Unusual Attitude"]
DetailLookup["emergencyLand"] = ["Long Hover Assist Activation","Numerous Hover Assist Activations"]
DetailLookup["gps"] = ["#1 Good","#1 Degraded","#1 Significantly Degraded","#1 Failed","#2 Good","#2 Degraded","#2 Significantly Degraded","#2 Failed"]
DetailLookup["hoverMotor"] = ["#1 Failure","#2 Failure","#3 Failure","#4 Failure","Oscillations","Offset","Output Saturation","High Power"]
DetailLookup["forwardMotor"] = ["#1 Failure","#2 Failure","Output Saturation","High Power"]
DetailLookup["lidar"] = ["Terrain Separation","Failure"]
DetailLookup["forwardBattery"] = ["< 10% remaining","Failure Detected"]
DetailLookup["hoverBattery"] = ["< 10% remaining","Failure Detected"]
DetailLookup["altitude"] = ["High","Low"]
DetailLookup["landing"] = ["Hard Landing","Unusual Attitude"]
DetailLookup["aerodynamic"] = ["Assymetric Drag","High Drag","ESC Temp High"]
DetailLookup["airspeed"] = ["Low","High","#1 Fail","#2 Fail","#3 Fail","#4 Fail"]
DetailLookup["servo"] = ["Elevator Offset","Elevator Failure","Aileron Offset","Aileron Failure","Rudder Offset","Rudder Failure"]
DetailLookup["targetSearchFailed"] = ["Landing Aborted", "GPS Landing", "Contingency Divert"]
DetailLookup["adsbFlags"] = ["Aircraft Detected", "Threat Detected", "Avoiding Threat"]
DetailLookup["yaw"] = ["Dual GPS Failure", "Compass Fallback Not Healthy", "Fallback Active", "Compass Not Healthy", "Compass Inconsistent"]
DetailLookup["ekf"] = ["Velocity Unhealthy", "Position Unhealthy", "Altitude Unhealthy", "Yaw Unhealthy", "Terrain Unhealthy", "GPS Timesync Error"]
DetailLookup["wings"] = ["Left Not Connected", "Right Not Connected"]
DetailLookup["tracking"] = ["Flight Geography Left","Flight Geography Right", "Flight Geography High", "Flight Geography Low", "Contingency Volume Left", "Contingency Volume Right", "Contingency Volume High"]
DetailLookup["precisionLanding"] = ["Target Not Found", "Using GPS", "Using Next Waypoint"]
ARMING_CHECK_IRREGULAR_LENGTH = 29
ARMING_CHECK_COMMON_LENGTH    = 12
FLAGS_LENGTH                  = 23

def bit_format(length, value):
    if value.bit_length() > length:
        extra_bits = value.bit_length() - length
        logging.error("%d unknown flags or details were raised. Number of bits incorrect." % extra_bits)
    return ('{:0%db}'%length).format(value)[-length:]  # ensure correct number of bits


class APIException(Exception):
    """
    Base class for DroneKit related exceptions.

    :param String message: Message string describing the exception
    """


class TimeoutError(APIException):
    '''Raised by operations that have timeouts.'''

class LocationGlobal(object):
    """
    A global location object.

    The latitude and longitude are relative to the `WGS84 coordinate system <http://en.wikipedia.org/wiki/World_Geodetic_System>`_.
    The altitude is relative to mean sea-level (MSL).

    For example, a global location object with altitude 30 metres above sea level might be defined as:

    .. code:: python

       LocationGlobal(-34.364114, 149.166022, 30)

    .. todo:: FIXME: Location class - possibly add a vector3 representation.

    An object of this type is owned by :py:attr:`Vehicle.location`. See that class for information on
    reading and observing location in the global frame.

    :param lat: Latitude.
    :param lon: Longitude.
    :param alt: Altitude in meters relative to mean sea-level (MSL).
    """

    def __init__(self, lat, lon, alt=None):
        self.lat = lat
        self.lon = lon
        self.alt = alt

        # This is for backward compatibility.
        self.local_frame = None
        self.global_frame = None


class SwoopStatus(object):
    """
    SWOOP STATUS.

    An object of this type is returned by :py:attr:`Vehicle.swoopstatus`.
    """
    def __init__(self, flightStatus, flightState, previousWaypoint,currentWaypoint,nextNavWaypoint,waypointJumper,turnAroundOk,forwardDiversionOk):
        self.flightStatus = flightStatus
        self.flightState = flightState
        self.previousWaypoint = previousWaypoint
        self.currentWaypoint = currentWaypoint
        self.nextNavWaypoint = nextNavWaypoint
        self.waypointJumper = waypointJumper
        self.turnAroundOk = turnAroundOk
        self.forwardDiversionOk = forwardDiversionOk
    
    def __str__(self):
        return "Swoop Status: Status={}, State={}, Previous Waypoint={}, Current Waypoint={}, Next Nav Waypoint={}, Jumper={}, Turn Around Ok={}, Forward Diversion Ok={}".format(self.flightStatus, self.flightState,self.previousWaypoint,self.currentWaypoint,self.nextNavWaypoint,self.waypointJumper,self.turnAroundOk ,self.forwardDiversionOk  )




class Position(object):
    """
    Swoop Position

    An object of this type is returned by :py:attr:`Vehicle.swoopstatus`.
    """

    def __init__(self, lat, lon, altMeters, lidarMeters,track,heading):
        self.lat = lat
        self.lon = lon
        self.alt = altMeters * 3.28084
        self.lidar = lidarMeters * 3.28084
        self.track = track
        self.heading =  heading

    def __str__(self):
        return "Swoop Position: lat={}, lon={}, alt={}, lidar={}, track={}, heading={}".format(self.lat, self.lon,self.alt,self.lidar,self.track,self.heading)


class Speed(object):
    """
    SWOOP Position.

    An object of this type is returned by :py:attr:`Vehicle.swoopstatus`.
    """
    def __init__(self, groundspeed, airspeed, TAS, TAS_Set, climb):
        self.groundspeed = groundspeed
        self.airspeed = airspeed
        self.TAS = TAS
        self.TAS_Set = TAS_Set
        self.climb = climb
        #------------* 1.94384)       # Converts to knot-------

    def __str__(self):
        return "Swoop Speed: groundspeed={}, airspeed={}, TAS={}, TAS_Set={}, climb={}".format(self.groundspeed, self.airspeed,self.TAS,self.TAS_Set,self.climb)
    


class WindDetails(object):
    def __init__(self, wind):
        self.windDetails = wind

class SensorOffsets(object):
    def __init__(self, temp):
        self.pixhawk_temp = temp
    

class SwoopInFlightFlags(object):
    def __init__(self, inflightflags):
        self.swoop_flags =None
        self.swoop_flags_id = '{:016b}'.format(0)
        self.autopilotTriggerContingency = False

        flags = {}
        flags["Flags"] = []

        fields = inflightflags.get_fieldnames()
        #logging.info(fields)
        self.autopilotTriggerContingency = False

        i = 0
        while i < len(fields):
            if (fields[i] == "maximumIntensity"):
                flags["maxIntensity"] = getattr(inflightflags,fields[i])
            elif (fields[i] == "inflightFlags"):
                self.swoop_flags_id = '{:016b}'.format(inflightflags.inflightFlags) # [int(digit) for digit in '{:016b}'.format(flags.inflightFlags)]
            elif (fields[i].endswith("Intensity")):
                #logging.info("Intensity:" + fields[i])
                if getattr(inflightflags,fields[i]) > 0:
                    flag = {}
                    flag["Type"] = FlagLookup[fields[i].replace("Intensity", "")]
                    flag["Intensity"] = getattr(inflightflags,fields[i])

                    if (fields[i].replace("Intensity", "") != "adsbFlags"):
                        if flag["Intensity"] >= 3:
                            self.autopilotTriggerContingency = True

                    detailValue = getattr(inflightflags,fields[i].replace("Intensity", "Detail"))
                    if detailValue > 0:
                        flag["DetailID"] = detailValue
                        flag["Detail"] = self.detail_lookup(fields[i].replace("Intensity", ""),detailValue)

                    flags["Flags"].append(flag)

            i += 1

        self.swoop_flags = flags

    def __str__(self):
        return "Flags: Auto Trigger Contingency={}, SatcomFlags={}, Flags={}".format(self.autopilotTriggerContingency, self.swoop_flags_id,self.swoop_flags)
    
    def detail_lookup(self, lookupIdentifier,value):
        len(DetailLookup[lookupIdentifier])
        lookup = []
        i = len(DetailLookup[lookupIdentifier])

        while i > 0:

            if (value / 2**(i-1)) >= 1:
                value = value - (2**(i-1))
                lookup.append(DetailLookup[lookupIdentifier][i - 1])
            i -= 1

        return lookup


class SwoopArmingFlags(object):
    def __init__(self, swooparmingflags):
        self.swoop_arming_check_irregular = '{:027b}'.format(0)
        self.swoop_arming_check_common = '{:011b}'.format(0)
        self.droneready = False

        droneready = {}
        droneready["common"] = []
        droneready["irregular"] = []

        if (swooparmingflags.armingCheckStatus > 0):
            droneready["ready"] = True
            self.droneready = True
            self.swoop_arming_check_irregular = '{:027b}'.format(0)
            self.swoop_arming_check_common = '{:011b}'.format(0)
        else:
            droneready["ready"] = False
            self.droneready = False
            self.swoop_arming_check_irregular = '{:016b}'.format(swooparmingflags.armingCheckFlags1) + '{:011b}'.format(swooparmingflags.armingCheckFlags2)
            self.swoop_arming_check_common = '{:011b}'.format(swooparmingflags.armingCheckFlags3)
            
            armingCheckFlags1 = self.detail_lookup('armingCheckFlags1',swooparmingflags.armingCheckFlags1)
            armingCheckFlags2 = self.detail_lookup('armingCheckFlags2',swooparmingflags.armingCheckFlags2)
            
            if (len(armingCheckFlags1) > 0 and len(armingCheckFlags2) > 0 ):
                droneready["irregular"] = armingCheckFlags1
                droneready["irregular"].append(armingCheckFlags2)
            elif(len(armingCheckFlags1) > 0 and len(armingCheckFlags2) == 0 ):
                droneready["irregular"] = armingCheckFlags1
            elif(len(armingCheckFlags1) == 0 and len(armingCheckFlags2) > 0 ):
                droneready["irregular"] = armingCheckFlags2
            
            armingCheckFlags3 = self.detail_lookup('armingCheckFlags3',swooparmingflags.armingCheckFlags3)
            if (len(armingCheckFlags3) > 0):
                droneready["common"] = armingCheckFlags3
        
        self.swoop_droneready = droneready

    def __str__(self):
        return "Arming Checks: Drone Ready={}, SatcomRegular={}, SatcomIrregular={}, Checks={}".format(self.droneready, self.swoop_arming_check_common, self.swoop_arming_check_irregular,self.swoop_droneready)

    def detail_lookup(self, lookupIdentifier,value):
        len(DetailLookup[lookupIdentifier])
        lookup = []
        i = len(DetailLookup[lookupIdentifier])

        while i > 0:

            if (value / 2**(i-1)) >= 1:
                value = value - (2**(i-1))
                lookup.append(DetailLookup[lookupIdentifier][i - 1])
            i -= 1

<<<<<<< HEAD
        return lookup
    
=======
class SwoopArming(object):
    def __init__(self, arming_status, arming_check_flags):
        self.swoop_armable = arming_status
        self.swoop_arming_check_flags = arming_check_flags

>>>>>>> eac722f3

class Version(object):
    """
    Autopilot version and type.

    An object of this type is returned by :py:attr:`Vehicle.version`.

    The version number can be read in a few different formats. To get it in a human-readable
    format, just print `vehicle.version`.  This might print something like "APM:Copter-3.3.2-rc4".

    .. versionadded:: 2.0.3

    .. py:attribute:: major

        Major version number (integer).

    .. py:attribute::minor

        Minor version number (integer).

    .. py:attribute:: patch

        Patch version number (integer).

    .. py:attribute:: release

        Release type (integer). See the enum `FIRMWARE_VERSION_TYPE <http://mavlink.org/messages/common#http://mavlink.org/messages/common#FIRMWARE_VERSION_TYPE_DEV>`_.

        This is a composite of the product release cycle stage (rc, beta etc) and the version in that cycle - e.g. 23.

    """
    def __init__(self, raw_version, autopilot_type, vehicle_type):
        self.autopilot_type = autopilot_type
        self.vehicle_type = vehicle_type
        self.raw_version = raw_version
        if raw_version is None:
            self.major = None
            self.minor = None
            self.patch = None
            self.release = None
        else:
            self.major   = raw_version >> 24 & 0xFF
            self.minor   = raw_version >> 16 & 0xFF
            self.patch   = raw_version >> 8  & 0xFF
            self.release = raw_version & 0xFF

    def is_stable(self):
        """
        Returns True if the autopilot reports that the current firmware is a stable
        release (not a pre-release or development version).
        """
        return self.release == 255

    def release_version(self):
        """
        Returns the version within the release type (an integer).
        This method returns "23" for Copter-3.3rc23.
        """
        if self.release is None:
            return None
        if self.release == 255:
            return 0
        return self.release % 64

    def release_type(self):
        """
        Returns text describing the release type e.g. "alpha", "stable" etc.
        """
        if self.release is None:
            return None
        types = ["dev", "alpha", "beta", "rc"]
        return types[self.release >> 6]

    def __str__(self):
        prefix = ""

        if self.autopilot_type == mavutil.mavlink.MAV_AUTOPILOT_ARDUPILOTMEGA:
            prefix += "APM:"
        elif self.autopilot_type == mavutil.mavlink.MAV_AUTOPILOT_PX4:
            prefix += "PX4"
        else:
            prefix += "UnknownAutoPilot"

        if self.vehicle_type == mavutil.mavlink.MAV_TYPE_QUADROTOR:
            prefix += "Copter-"
        elif self.vehicle_type == mavutil.mavlink.MAV_TYPE_FIXED_WING:
            prefix += "Plane-"
        elif self.vehicle_type == mavutil.mavlink.MAV_TYPE_GROUND_ROVER:
            prefix += "Rover-"
        else:
            prefix += "UnknownVehicleType%d-" % self.vehicle_type

        if self.release_type() is None:
            release_type = "UnknownReleaseType"
        elif self.is_stable():
            release_type = ""
        else:
            # e.g. "-rc23"
            release_type = "-" + str(self.release_type()) + str(self.release_version())

        return prefix + "%s.%s.%s" % (self.major, self.minor, self.patch) + release_type


class Capabilities:
    """
    Autopilot capabilities (supported message types and functionality).

    An object of this type is returned by :py:attr:`Vehicle.capabilities`.

    See the enum
    `MAV_PROTOCOL_CAPABILITY <http://mavlink.org/messages/common#MAV_PROTOCOL_CAPABILITY_MISSION_FLOAT>`_.

    .. versionadded:: 2.0.3


    .. py:attribute:: mission_float

        Autopilot supports MISSION float message type (Boolean).

    .. py:attribute:: param_float

        Autopilot supports the PARAM float message type (Boolean).

    .. py:attribute:: mission_int

        Autopilot supports MISSION_INT scaled integer message type (Boolean).

    .. py:attribute:: command_int

        Autopilot supports COMMAND_INT scaled integer message type (Boolean).

    .. py:attribute:: param_union

        Autopilot supports the PARAM_UNION message type (Boolean).

    .. py:attribute:: ftp

        Autopilot supports ftp for file transfers (Boolean).

    .. py:attribute:: set_attitude_target

        Autopilot supports commanding attitude offboard (Boolean).

    .. py:attribute:: set_attitude_target_local_ned

        Autopilot supports commanding position and velocity targets in local NED frame (Boolean).

    .. py:attribute:: set_altitude_target_global_int

        Autopilot supports commanding position and velocity targets in global scaled integers (Boolean).

    .. py:attribute:: terrain

        Autopilot supports terrain protocol / data handling (Boolean).

    .. py:attribute:: set_actuator_target

        Autopilot supports direct actuator control (Boolean).

    .. py:attribute:: flight_termination

        Autopilot supports the flight termination command (Boolean).

    .. py:attribute:: compass_calibration

        Autopilot supports onboard compass calibration (Boolean).
    """
    def __init__(self, capabilities):
        self.mission_float                  = (((capabilities >> 0)  & 1) == 1)
        self.param_float                    = (((capabilities >> 1)  & 1) == 1)
        self.mission_int                    = (((capabilities >> 2)  & 1) == 1)
        self.command_int                    = (((capabilities >> 3)  & 1) == 1)
        self.param_union                    = (((capabilities >> 4)  & 1) == 1)
        self.ftp                            = (((capabilities >> 5)  & 1) == 1)
        self.set_attitude_target            = (((capabilities >> 6)  & 1) == 1)
        self.set_attitude_target_local_ned  = (((capabilities >> 7)  & 1) == 1)
        self.set_altitude_target_global_int = (((capabilities >> 8)  & 1) == 1)
        self.terrain                        = (((capabilities >> 9)  & 1) == 1)
        self.set_actuator_target            = (((capabilities >> 10) & 1) == 1)
        self.flight_termination             = (((capabilities >> 11) & 1) == 1)
        self.compass_calibration            = (((capabilities >> 12) & 1) == 1)


class VehicleMode(object):
    """
    This object is used to get and set the current "flight mode".

    The flight mode determines the behaviour of the vehicle and what commands it can obey.
    The recommended flight modes for *DroneKit-Python* apps depend on the vehicle type:

    * Copter apps should use ``AUTO`` mode for "normal" waypoint missions and ``GUIDED`` mode otherwise.
    * Plane and Rover apps should use the ``AUTO`` mode in all cases, re-writing the mission commands if "dynamic"
      behaviour is required (they support only a limited subset of commands in ``GUIDED`` mode).
    * Some modes like ``RETURN_TO_LAUNCH`` can be used on all platforms. Care should be taken
      when using manual modes as these may require remote control input from the user.

    The available set of supported flight modes is vehicle-specific (see
    `Copter Modes <http://copter.ardupilot.com/wiki/flying-arducopter/flight-modes/>`_,
    `Plane Modes <http://plane.ardupilot.com/wiki/flying/flight-modes/>`_,
    `Rover Modes <http://rover.ardupilot.com/wiki/configuration-2/#mode_meanings>`_). If an unsupported mode is set the script
    will raise a ``KeyError`` exception.

    The :py:attr:`Vehicle.mode` attribute can be queried for the current mode.
    The code snippet below shows how to observe changes to the mode and then read the value:

    .. code:: python

        #Callback definition for mode observer
        def mode_callback(self, attr_name):
            print "Vehicle Mode", self.mode

        #Add observer callback for attribute `mode`
        vehicle.add_attribute_listener('mode', mode_callback)

    The code snippet below shows how to change the vehicle mode to AUTO:

    .. code:: python

        # Set the vehicle into auto mode
        vehicle.mode = VehicleMode("AUTO")

    For more information on getting/setting/observing the :py:attr:`Vehicle.mode`
    (and other attributes) see the :ref:`attributes guide <vehicle_state_attributes>`.

    .. py:attribute:: name

        The mode name, as a ``string``.
    """

    def __init__(self, name):
        self.name = name

    def __str__(self):
        return "VehicleMode:%s" % self.name

    def __eq__(self, other):
        return self.name == other

    def __ne__(self, other):
        return self.name != other


class SystemStatus(object):
    """
    This object is used to get and set the current "system status".

    An object of this type is returned by :py:attr:`Vehicle.system_status`.

    .. py:attribute:: state

        The system state, as a ``string``.
    """

    def __init__(self, state):
        self.state = state

    def __str__(self):
        return "SystemStatus:%s" % self.state

    def __eq__(self, other):
        return self.state == other

    def __ne__(self, other):
        return self.state != other


class HasObservers(object):
    def __init__(self):
        logging.basicConfig()
        self._logger = logging.getLogger(__name__)

        # A mapping from attr_name to a list of observers
        self._attribute_listeners = {}
        self._attribute_cache = {}

    def add_attribute_listener(self, attr_name, observer):
        """
        Add an attribute listener callback.

        The callback function (``observer``) is invoked differently depending on the *type of attribute*.
        Attributes that represent sensor values or which are used to monitor connection status are updated
        whenever a message is received from the vehicle. Attributes which reflect vehicle "state" are
        only updated when their values change (for example :py:attr:`Vehicle.system_status`,
        :py:attr:`Vehicle.armed`, and :py:attr:`Vehicle.mode`).

        The callback can be removed using :py:func:`remove_attribute_listener`.

        .. note::

            The :py:func:`on_attribute` decorator performs the same operation as this method, but with
            a more elegant syntax. Use ``add_attribute_listener`` by preference if you will need to remove
            the observer.

        The argument list for the callback is ``observer(object, attr_name, attribute_value)``:

        * ``self`` - the associated :py:class:`Vehicle`. This may be compared to a global vehicle handle
          to implement vehicle-specific callback handling (if needed).
        * ``attr_name`` - the attribute name. This can be used to infer which attribute has triggered
          if the same callback is used for watching several attributes.
        * ``value`` - the attribute value (so you don't need to re-query the vehicle object).

        The example below shows how to get callbacks for (global) location changes:

        .. code:: python

            #Callback to print the location in global frame
            def location_callback(self, attr_name, msg):
                print "Location (Global): ", msg

            #Add observer for the vehicle's current location
            vehicle.add_attribute_listener('global_frame', location_callback)

        See :ref:`vehicle_state_observe_attributes` for more information.

        :param String attr_name: The name of the attribute to watch (or '*' to watch all attributes).
        :param observer: The callback to invoke when a change in the attribute is detected.

        """
        listeners_for_attr = self._attribute_listeners.get(attr_name)
        if listeners_for_attr is None:
            listeners_for_attr = []
            self._attribute_listeners[attr_name] = listeners_for_attr
        if observer not in listeners_for_attr:
            listeners_for_attr.append(observer)

    def remove_attribute_listener(self, attr_name, observer):
        """
        Remove an attribute listener (observer) that was previously added using :py:func:`add_attribute_listener`.

        For example, the following line would remove a previously added vehicle 'global_frame'
        observer called ``location_callback``:

        .. code:: python

            vehicle.remove_attribute_listener('global_frame', location_callback)

        See :ref:`vehicle_state_observe_attributes` for more information.

        :param String attr_name: The attribute name that is to have an observer removed (or '*' to remove an 'all attribute' observer).
        :param observer: The callback function to remove.

        """
        listeners_for_attr = self._attribute_listeners.get(attr_name)
        if listeners_for_attr is not None:
            listeners_for_attr.remove(observer)
            if len(listeners_for_attr) == 0:
                del self._attribute_listeners[attr_name]

    def notify_attribute_listeners(self, attr_name, value, cache=False):
        """
        This method is used to update attribute observers when the named attribute is updated.

        You should call it in your message listeners after updating an attribute with
        information from a vehicle message.

        By default the value of ``cache`` is ``False`` and every update from the vehicle is sent to listeners
        (whether or not the attribute has changed).  This is appropriate for attributes which represent sensor
        or heartbeat-type monitoring.

        Set ``cache=True`` to update listeners only when the value actually changes (cache the previous
        attribute value). This should be used where clients will only ever need to know the value when it has
        changed. For example, this setting has been used for notifying :py:attr:`mode` changes.

        See :ref:`example_create_attribute` for more information.

        :param String attr_name: The name of the attribute that has been updated.
        :param value: The current value of the attribute that has been updated.
        :param Boolean cache: Set ``True`` to only notify observers when the attribute value changes.
        """
        # Cached values are not re-sent if they are unchanged.
        if cache:
            if self._attribute_cache.get(attr_name) == value:
                return
            self._attribute_cache[attr_name] = value

        # Notify observers.
        for fn in self._attribute_listeners.get(attr_name, []):
            try:
                fn(self, attr_name, value)
            except Exception:
                self._logger.exception('Exception in attribute handler for %s' % attr_name, exc_info=True)

        for fn in self._attribute_listeners.get('*', []):
            try:
                fn(self, attr_name, value)
            except Exception:
                self._logger.exception('Exception in attribute handler for %s' % attr_name, exc_info=True)

    def on_attribute(self, name):
        """
        Decorator for attribute listeners.

        The decorated function (``observer``) is invoked differently depending on the *type of attribute*.
        Attributes that represent sensor values or which are used to monitor connection status are updated
        whenever a message is received from the vehicle. Attributes which reflect vehicle "state" are
        only updated when their values change (for example :py:func:`Vehicle.system_status`,
        :py:attr:`Vehicle.armed`, and :py:attr:`Vehicle.mode`).

        The argument list for the callback is ``observer(object, attr_name, attribute_value)``

        * ``self`` - the associated :py:class:`Vehicle`. This may be compared to a global vehicle handle
          to implement vehicle-specific callback handling (if needed).
        * ``attr_name`` - the attribute name. This can be used to infer which attribute has triggered
          if the same callback is used for watching several attributes.
        * ``msg`` - the attribute value (so you don't need to re-query the vehicle object).

        .. note::

            There is no way to remove an attribute listener added with this decorator. Use
            :py:func:`add_attribute_listener` if you need to be able to remove
            the :py:func:`attribute listener <remove_attribute_listener>`.

        The code fragment below shows how you can create a listener for the attitude attribute.

        .. code:: python

            @vehicle.on_attribute('attitude')
            def attitude_listener(self, name, msg):
                print '%s attribute is: %s' % (name, msg)

        See :ref:`vehicle_state_observe_attributes` for more information.

        :param String name: The name of the attribute to watch (or '*' to watch all attributes).
        :param observer: The callback to invoke when a change in the attribute is detected.
        """

        def decorator(fn):
            if isinstance(name, list):
                for n in name:
                    self.add_attribute_listener(n, fn)
            else:
                self.add_attribute_listener(name, fn)

        return decorator


class ChannelsOverride(dict):
    """
    A dictionary class for managing Vehicle channel overrides.

    Channels can be read, written, or cleared by index or using a dictionary syntax.
    To clear a value, set it to ``None`` or use ``del`` on the item.

    An object of this type is returned by :py:attr:`Vehicle.channels.overrides <Channels.overrides>`.

    For more information and examples see :ref:`example_channel_overrides`.
    """

    def __init__(self, vehicle):
        self._vehicle = vehicle
        self._count = 8  # Fixed by MAVLink
        self._active = True

    def __getitem__(self, key):
        return dict.__getitem__(self, str(key))

    def __setitem__(self, key, value):
        if not (0 < int(key) <= self._count):
            raise KeyError('Invalid channel index %s' % key)
        if not value:
            try:
                dict.__delitem__(self, str(key))
            except:
                pass
        else:
            dict.__setitem__(self, str(key), value)
        self._send()

    def __delitem__(self, key):
        dict.__delitem__(self, str(key))
        self._send()

    def __len__(self):
        return self._count

    def _send(self):
        if self._active:
            overrides = [0] * 8
            for k, v in self.items():
                overrides[int(k) - 1] = v
            self._vehicle._master.mav.rc_channels_override_send(0, 0, *overrides)


class Locations(HasObservers):
    """
    An object for holding location information in global, global relative and local frames.

    :py:class:`Vehicle` owns an object of this type. See :py:attr:`Vehicle.location` for information on
    reading and observing location in the different frames.

    The different frames are accessed through the members, which are created with this object.
    They can be read, and are observable.
    """

    def __init__(self, vehicle):
        super(Locations, self).__init__()

        self._lat = None
        self._lon = None
        self._alt = None
        self._relative_alt = None

        @vehicle.on_message('GLOBAL_POSITION_INT')
        def listener(vehicle, name, m):
            (self._lat, self._lon) = (m.lat / 1.0e7, m.lon / 1.0e7)
            self._relative_alt = m.relative_alt / 1000.0

            if self._alt is not None or m.alt != 0:
                # Require first alt value to be non-0
                # TODO is this the proper check to do?
                self._alt = m.alt / 1000.0
    @property
    def global_frame(self):
        """
        Location in global frame (a :py:class:`LocationGlobal`).

        The latitude and longitude are relative to the
        `WGS84 coordinate system <http://en.wikipedia.org/wiki/World_Geodetic_System>`_.
        The altitude is relative to mean sea-level (MSL).

        This is accessed through the :py:attr:`Vehicle.location` attribute:

        .. code-block:: python

            print "Global Location: %s" % vehicle.location.global_frame
            print "Sea level altitude is: %s" % vehicle.location.global_frame.alt

        Its ``lat`` and ``lon`` attributes are populated shortly after GPS becomes available.
        The ``alt`` can take several seconds longer to populate (from the barometer).
        Listeners are not notified of changes to this attribute until it has fully populated.

        To watch for changes you can use :py:func:`Vehicle.on_attribute` decorator or
        :py:func:`add_attribute_listener` (decorator approach shown below):

        .. code-block:: python

            @vehicle.on_attribute('location.global_frame')
            def listener(self, attr_name, value):
                print " Global: %s" % value

            #Alternatively, use decorator: ``@vehicle.location.on_attribute('global_frame')``.
        """
        return LocationGlobal(self._lat, self._lon, self._alt)
                

class Vehicle(HasObservers):
    """
    The main vehicle API.

    Vehicle state is exposed through 'attributes' (e.g. :py:attr:`heading`). All attributes can be
    read, and some are also settable
    (:py:attr:`mode`, :py:attr:`armed` and :py:attr:`home_location`).

    Attributes can also be asynchronously monitored for changes by registering listener callback
    functions.

    Vehicle "settings" (parameters) are read/set using the :py:attr:`parameters` attribute.
    Parameters can be iterated and are also individually observable.

    Vehicle movement is primarily controlled using the :py:attr:`armed` attribute and
    :py:func:`simple_takeoff` and :py:func:`simple_goto` in GUIDED mode.

    It is also possible to work with vehicle "missions" using the :py:attr:`commands` attribute,
    and run them in AUTO mode.

    STATUSTEXT log messages from the autopilot are handled through a separate logger.
    It is possible to configure the log level, the formatting, etc. by accessing the logger, e.g.:

    .. code-block:: python

        import logging
        autopilot_logger = logging.getLogger('autopilot')
        autopilot_logger.setLevel(logging.DEBUG)

    The guide contains more detailed information on the different ways you can use
    the ``Vehicle`` class:

    - :doc:`guide/vehicle_state_and_parameters`
    - :doc:`guide/copter/guided_mode`
    - :doc:`guide/auto_mode`


    .. note::

        This class currently exposes just the attributes that are most commonly used by all
        vehicle types. if you need to add additional attributes then subclass ``Vehicle``
        as demonstrated in :doc:`examples/create_attribute`.

        Please then :doc:`contribute <contributing/contributions_api>` your additions back
        to the project!
    """

    def __init__(self, handler):
        super(Vehicle, self).__init__()

        self._logger = logging.getLogger(__name__)  # Logger for DroneKit
        self._autopilot_logger = logging.getLogger('autopilot')  # Logger for the autopilot messages
        # MAVLink-to-logging-module log severity mappings
        self._mavlink_statustext_severity = {
            0: logging.CRITICAL,
            1: logging.CRITICAL,
            2: logging.CRITICAL,
            3: logging.ERROR,
            4: logging.WARNING,
            5: logging.INFO,
            6: logging.INFO,
            7: logging.DEBUG
        }

        self._handler = handler
        self._master = handler.master

        # Cache all updated attributes for wait_ready.
        # By default, we presume all "commands" are loaded.
        self._ready_attrs = {'commands'}

        # Default parameters when calling wait_ready() or wait_ready(True).
        self._default_ready_attrs = ['gps_0', 'armed', 'mode', 'attitude']

        @self.on_attribute('*')
        def listener(_, name, value):
            self._ready_attrs.add(name)

        # Attaches message listeners.
        self._message_listeners = dict()

        @handler.forward_message
        def listener(_, msg):
            self.notify_message_listeners(msg.get_type(), msg)

        self._location = Locations(self)

        @self.on_message('STATUSTEXT')
        def listener_STATUSTEXT(self, name, m):
            # Log the STATUSTEXT on the autopilot logger, with the correct severity
            self._autopilot_logger.log(
                msg=m.text.strip(),
                level=self._mavlink_statustext_severity[m.severity]
            )


        self._trueAirspeed = None
        self._trueTrimSpeed = None
        self._trueAirspeedMultiplier = None

        @self.on_message('SWOOP_AIRSPEED')
        def listener(self, name, m):
            self._trueAirspeed = m.trueAirspeed / 100 #convert from cm/s to m/s
            self._trueTrimSpeed = m.trueTrimSpeed / 100 #convert from cm/s to m/s
            self._trueAirspeedMultiplier = m.trueAirspeed


        self._heading = None
        self._airspeed = None
        self._groundspeed = None

        @self.on_message('VFR_HUD')
        def listener(self, name, m):
            self._heading = m.heading
            self._airspeed = m.airspeed            
            self._groundspeed = m.groundspeed

        self._rngfnd_distance = None
        self._rngfnd_voltage = None

        @self.on_message('RANGEFINDER')
        def listener(self, name, m):
            self._rngfnd_distance = m.distance
            self._rngfnd_voltage = m.voltage


        self.climb = None

        @self.on_message('VFR_HUD')
        def listener_VFR_HUD(self, name, m):
            self.climb = round(m.climb)

        self.windDetails = []
        @self.on_message('WIND')
        def listener_WIND(self, name, m):
            self.windDetails = [round(m.direction), round(m.speed* 1.94384,1), round(m.speed_z* 1.94384,1)]

        self._track = None
        @self.on_message('GPS_RAW_INT')
        def listener_GPS_RAW_INT(self, name, m):
            self._track = m.cog/100

        self.pixhawktemp = None

        @self.on_message('SENSOR_OFFSETS')
        def listener_SENSOR_OFFSETS(self, name, m):
            self.pixhawktemp = m.raw_temp / 100

        self.battery2_level = None

        @self.on_message('BATTERY_STATUS')
        def listener_BATTERY_STATUS(self, name, m):
            self.battery2_level = m.battery_remaining

        self.battery2_voltage = None
        self.battery2_current = None

        @self.on_message('BATTERY2')
        def listener_BATTERY2(self, name, m):
            self.battery2_voltage = m.voltage/1000
            self.battery2_current = m.current_battery


<<<<<<< HEAD
        self._swoop_arming_flags = None
        @self.on_message('SWOOP_ARMING_FLAGS')
        def listener_SWOOP_ARMING_FLAGS(self, name, m):
            self._swoop_arming_flags = m

        self._swoop_inflight_flags = None
        @self.on_message('SWOOP_INFLIGHT_FLAGS_INSTANT')
        def listener_SWOOP_INFLIGHT_FLAGS_INSTANT(self, name, m):            
            self._swoop_inflight_flags = m
=======
        self.swoop_armable = None
        self.swoop_arming_check_flags = []


        # @self.on_message('SWOOP_ENERGY')
        # def listener_SWOOP_ENERGY(self, name, m):
        #     logging.error(str(m))

        # @self.on_message('SWOOP_ARMING_CHECKS_PASSED')
        # def listener_SWOOP_ARMING_CHECKS_PASSED(self, name, m):
        #     logging.error(str(m))

        # @self.on_message('SWOOP_BATTERY_HEALTH')
        # def listener_SWOOP_BATTERY_HEALTH(self, name, m):
        #     logging.error(str(m))


        # @self.on_message('SWOOP_BATTERY_HEALTH')
        # def listener_SWOOP_BATTERY_HEALTH(self, name, m):
        #     logging.error(str(m))


        # @self.on_message('SWOOP_ENERGY')
        # def listener_SWOOP_ENERGY(self, name, m):
        #     logging.error(str(m))

        self.swoop_arming_check_irregular = bit_format(length=ARMING_CHECK_IRREGULAR_LENGTH, value=0)
        self.swoop_arming_check_common = bit_format(length=ARMING_CHECK_COMMON_LENGTH, value=0)
        self.droneready = False
        @self.on_message('SWOOP_ARMING_FLAGS')
        def listener_SWOOP_ARMING_FLAGS(self, name, m):
            droneready = {}
            droneready["common"] = []
            droneready["irregular"] = []

            if (m.armingCheckStatus > 0):
                droneready["ready"] = True
                self.droneready = True
                self.swoop_arming_check_irregular = bit_format(length=ARMING_CHECK_IRREGULAR_LENGTH, value=0)
                self.swoop_arming_check_common = bit_format(length=ARMING_CHECK_COMMON_LENGTH, value=0)
            else:
                droneready["ready"] = False
                self.droneready = False
                self.swoop_arming_check_irregular = bit_format(length=ARMING_CHECK_IRREGULAR_LENGTH, value=m.armingCheckFlags1)
                self.swoop_arming_check_common = bit_format(length=ARMING_CHECK_COMMON_LENGTH, value=m.armingCheckFlagsCommon)

                armingCheckFlags1 = detail_lookup('armingCheckFlags1',m.armingCheckFlags1)

                if(len(armingCheckFlags1) > 0):
                    droneready["irregular"] = armingCheckFlags1

                armingCheckFlagsCommon = detail_lookup('armingCheckFlagsCommon',m.armingCheckFlagsCommon)
                if (len(armingCheckFlagsCommon) > 0):
                    droneready["common"] = armingCheckFlagsCommon

            self.swoop_droneready = droneready




        self.swoop_flags =None
        self.swoop_flags_id = bit_format(length=FLAGS_LENGTH, value=0)
        self.autopilotTriggerContingency = False

        @self.on_message('SWOOP_INFLIGHT_FLAGS_INSTANT')
        def listener_SWOOP_INFLIGHT_FLAGS_INSTANT(self, name, m):
            flags = {}
            flags["Flags"] = []

            fields = m.get_fieldnames()
            #logging.info(fields)
            self.autopilotTriggerContingency = False

            i = 0
            while i < len(fields):
                if (fields[i] == "maximumIntensity"):
                    flags["maxIntensity"] = getattr(m,fields[i])
                elif (fields[i] == "inflightFlags"):
                    self.swoop_flags_id = bit_format(length=FLAGS_LENGTH, value=m.inflightFlags) # [int(digit) for digit in '{:016b}'.format(m.inflightFlags)]
                elif (fields[i].endswith("Intensity")):
                    #logging.info("Intensity:" + fields[i])
                    if getattr(m,fields[i]) > 0:
                        flag = {}
                        flag["Type"] = FlagLookup[fields[i].replace("Intensity", "")]
                        flag["Intensity"] = getattr(m,fields[i])

                        if (fields[i].replace("Intensity", "") != "adsbFlags"):
                            if flag["Intensity"] >= 3:
                                self.autopilotTriggerContingency = True

                        detailValue = getattr(m,fields[i].replace("Intensity", "Detail"))
                        if detailValue > 0:
                            flag["DetailID"] = detailValue
                            flag["Detail"] = detail_lookup(fields[i].replace("Intensity", ""),detailValue)

                        flags["Flags"].append(flag)

                i += 1
            self.swoop_flags = flags

        def detail_lookup(lookupIdentifier,value):
            len(DetailLookup[lookupIdentifier])
            lookup = []
            i = len(DetailLookup[lookupIdentifier])

            while i > 0:

                if (value / 2**(i-1)) >= 1:
                    value = value - (2**(i-1))
                    lookup.append(DetailLookup[lookupIdentifier][i - 1])
                i -= 1
>>>>>>> eac722f3



<<<<<<< HEAD
=======
#{message:SWOOP_ARMING_FLAGS,value:SWOOP_ARMING_FLAGS {armingCheckStatus : 0, armingCheckFlags1 : 0, armingCheckFlagsCommon : 1}}
#{message:SWOOP_STATUS,value:SWOOP_STATUS {flightStatus : 0, waypointType : 0, nextWaypointType : 0}}
#{message:SWOOP_ENERGY,value:SWOOP_ENERGY {ForwardEndurance : 3516, ForwardHealth : 1, ForwardWHrPortionRemaining : 84, HoverEndurance : 0, HoverHealth : 0, HoverWHrPortionRemaining : 0, ForwardTimeToNextLanding : 0, ForwardTimeToEndOfMission : 0, HoverTimeToNextLanding : 0, HoverTimeToEndOfMission : 0}}

>>>>>>> eac722f3

        self.flightStatus = None
        self.flightState = None
        self.waypointJumper = 0
        self.nextWaypoint = 0
        # @self.on_message('SWOOP_STATUS')
        # def listener_SWOOP_STATUS(self, name, m):
        #     self.flightStatus = m.flightStatus
        #     self.flightState = m.flightStatus
        #     self.previousWaypoint = m.previousWaypoint
        #     self.currentWaypoint = m.currentWaypoint
        #     self.nextNavWaypoint = m.nextNavWaypoint
        #     self.nextWaypointType = m.nextWaypointType
        #     self.waypointJumper = m.waypointJumper
        #     self.nextWaypoint = m.nextWaypoint



        self.ForwardEndurance = None
        self.ForwardWHrPortionRemaining = None
        self.ForwardHealth = None
        self.HoverEndurance = None
        self.HoverHealth = None
        self.HoverWHrPortionRemaining = None
        self.ForwardEnduranceReserve = None
        self.etr = {}

        @self.on_message('SWOOP_ENERGY')
        def listener_SWOOP_ENERGY(self, name, m):
            fixedFuelReserve = 18.8
            if m.ForwardWHrPortionRemaining == 0:
                self.ForwardEnduranceReserve = 0
            else:
                self.ForwardEnduranceReserve = round((m.ForwardEndurance / (m.ForwardWHrPortionRemaining)) * fixedFuelReserve)
            self.ForwardEndurance = m.ForwardEndurance - self.ForwardEnduranceReserve

            self.ForwardWHrPortionRemaining = m.ForwardWHrPortionRemaining
            self.ForwardHealth = m.ForwardHealth

            self.HoverEndurance = m.HoverEndurance
            self.HoverHealth = m.HoverHealth
            self.HoverWHrPortionRemaining = m.HoverWHrPortionRemaining

            self.etr["NextLanding"] = m.ForwardTimeToNextLanding
            self.etr["EndOfMission"] = m.ForwardTimeToEndOfMission
            self.etr["NextLanding"] = m.HoverTimeToNextLanding
            self.etr["EndOfMission"] = m.HoverTimeToEndOfMission



        self._capabilities = None
        self._raw_version = None
        self._autopilot_version_msg_count = 0
        self._autopilotVersion = {}
        @self.on_message('AUTOPILOT_VERSION')
        def listener(vehicle, name, m):
            self._capabilities = m.capabilities
            self._raw_version = m.flight_sw_version
            self.autopilotVersion = {}
            self._autopilotVersion['flight'] = ''.join(chr(i) for i in m.flight_custom_version).replace('\u0000','0')
            self._autopilotVersion['middleware'] = ''.join(chr(i) for i in m.middleware_custom_version)
            self._autopilotVersion['os'] = ''.join(chr(i) for i in m.os_custom_version)

            self._autopilot_version_msg_count += 1
            if self._capabilities != 0 or self._autopilot_version_msg_count > 5:
                # ArduPilot <3.4 fails to send capabilities correctly
                # straight after boot, and even older versions send
                # this back as always-0.
                vehicle.remove_message_listener('HEARTBEAT', self.send_capabilities_request)
            self.notify_attribute_listeners('autopilot_version', self._raw_version)


        @self.on_message('SYS_STATUS')
        def listener(self, name, m):
            self._voltage = m.voltage_battery
            self._current = m.current_battery
            self._level = m.battery_remaining


        self._current_waypoint = 0
        @self.on_message(['WAYPOINT_CURRENT', 'MISSION_CURRENT'])
        def listener(self, name, m):
            self._current_waypoint = m.seq


        self._flightmode = 'AUTO'
        self._armed = False
        self._system_status = None
        self._autopilot_type = None  # PX4, ArduPilot, etc.
        self._vehicle_type = None  # quadcopter, plane, etc.

        @self.on_message('HEARTBEAT')
        def listener(self, name, m):
            # ignore groundstations
            if m.type == mavutil.mavlink.MAV_TYPE_GCS:
                return
            self._armed = (m.base_mode & mavutil.mavlink.MAV_MODE_FLAG_SAFETY_ARMED) != 0
            self.notify_attribute_listeners('armed', self.armed, cache=True)
            self._autopilot_type = m.autopilot
            self._vehicle_type = m.type
            if self._is_mode_available(m.custom_mode, m.base_mode) is False:
                raise APIException("mode (%s, %s) not available on mavlink definition" % (m.custom_mode, m.base_mode))
            if self._autopilot_type == mavutil.mavlink.MAV_AUTOPILOT_PX4:
                self._flightmode = mavutil.interpret_px4_mode(m.base_mode, m.custom_mode)
            else:
                self._flightmode = self._mode_mapping_bynumber[m.custom_mode]
            self.notify_attribute_listeners('mode', self.mode, cache=True)
            self._system_status = m.system_status

        # Waypoints.

        self._home_location = None
        self._wploader = mavwp.MAVWPLoader()
        self._wp_loaded = True
        self._wp_uploaded = None
        self._wpts_dirty = False
        self._commands = CommandSequence(self)

        @self.on_message(['WAYPOINT_COUNT', 'MISSION_COUNT'])
        def listener(self, name, msg):
            self._logger.debug("------------------------------RECEIVE --- " + str(msg))
            if not self._wp_loaded:
                self._wploader.clear()
                self._wploader.expected_count = msg.count
                self._master.waypoint_request_send(0)

        @self.on_message(['WAYPOINT', 'MISSION_ITEM'])
        def listener(self, name, msg):
            self._logger.debug("------------------------------RECEIVE MISSION ITEM --- " + str(msg))
            if not self._wp_loaded:
                if msg.seq == 0:
                    if not (msg.x == 0 and msg.y == 0 and msg.z == 0):
                        self._home_location = LocationGlobal(msg.x, msg.y, msg.z)

                if msg.seq > self._wploader.count():
                    # Unexpected waypoint
                    pass
                elif msg.seq < self._wploader.count():
                    # Waypoint duplicate
                    pass
                else:
                    self._wploader.add(msg)

                    if msg.seq + 1 < self._wploader.expected_count:
                        self._logger.debug("------------------------------SEND REQUEST   --- " + str(msg.seq))
                        self._master.waypoint_request_send(msg.seq + 1)
                    else:
                        self._wp_loaded = True
                        self.notify_attribute_listeners('commands', self.commands)

        # Waypoint send to master
        @self.on_message(['WAYPOINT_REQUEST', 'MISSION_REQUEST'])
        def listener(self, name, msg):
            self._logger.debug("RECEIVE MISSION REQUEST --- " + str(msg))
            if self._wp_uploaded is not None:
                wp = self._wploader.wp(msg.seq)
                handler.fix_targets(wp)
                self._logger.debug("SEND ITEM  --- " + str(wp))
                self._master.mav.send(wp)
                self._wp_uploaded[msg.seq] = True

        # TODO: Waypoint loop listeners

        # Parameters.

        start_duration = 0.2
        repeat_duration = 1

        self._params_count = -1
        self._params_set = []
        self._params_list = []
        self._params_downloaded_list = []

        self._params_loaded = True
        self._params_start = False
        self._params_map = {}
        self._params_last = monotonic.monotonic()  # Last new param.
        self._params_duration = start_duration
        self._parameters = Parameters(self)

        # @handler.forward_loop
        # def listener(_):
        #     # Check the time duration for last "new" params exceeds watchdog.
        #     if not self._params_start:
        #         return

        #     if not self._params_loaded and all(x is not None for x in self._params_set):
        #         self._params_loaded = True
        #         self.notify_attribute_listeners('parameters', self.parameters)

        #     if not self._params_loaded and monotonic.monotonic() - self._params_last > self._params_duration:
        #         c = 0
        #         for i, v in enumerate(self._params_set):
        #             if v is None:
        #                 self._master.mav.param_request_read_send(0, 0, b'', i)
        #                 c += 1
        #                 if c > 50:
        #                     break
        #         self._params_duration = repeat_duration
        #         self._params_last = monotonic.monotonic()

        @self.on_message(['PARAM_VALUE'])
        def listener(self, name, msg):
            # If we discover a new param count, assume we
            # are receiving a new param set.
            try:
                if str(msg.param_id) in self._params_list:
                    #self._logger.info("Parameter Received - Saved: " + msg.param_id + " -- " + str(msg))
                    #self._params_set[msg.param_index] = msg
                    self._params_map[msg.param_id] = msg.param_value
                    self._parameters.notify_attribute_listeners(msg.param_id, msg.param_value,cache=True)
                    self._params_downloaded_list.append(msg.param_id)
                else:
                    pass
                    #self._logger.info("Parameter Received - Ignored: " + msg.param_id + " -- " + str(msg))

            except:
                import traceback
                traceback.print_exc()

        # Heartbeats.

        self._heartbeat_started = False
        self._heartbeat_lastsent = 0
        self._heartbeat_lastreceived = 0
        self._heartbeat_timeout = False

        self._heartbeat_warning = 5
        self._heartbeat_error = 60
        self._heartbeat_system = None

        @handler.forward_loop
        def listener(_):
            # Send 1 heartbeat per second
            if monotonic.monotonic() - self._heartbeat_lastsent > 1:
                self._master.mav.heartbeat_send(mavutil.mavlink.MAV_TYPE_GCS,
                                                mavutil.mavlink.MAV_AUTOPILOT_INVALID, 0, 0, 0)
                self._heartbeat_lastsent = monotonic.monotonic()

            # Timeouts.
            if self._heartbeat_started:
                if self._heartbeat_error and monotonic.monotonic() - self._heartbeat_lastreceived > self._heartbeat_error > 0:
                    raise APIException('No heartbeat in %s seconds, aborting.' %
                                       self._heartbeat_error)
                elif monotonic.monotonic() - self._heartbeat_lastreceived > self._heartbeat_warning:
                    if self._heartbeat_timeout is False:
                        self._logger.warning('Link timeout, no heartbeat in last %s seconds' % self._heartbeat_warning)
                        self._heartbeat_timeout = True

        self._lastHeartbeatTime = None

        @self.on_message(['HEARTBEAT'])
        def listener(self, name, msg):
            # ignore groundstations
            if msg.type == mavutil.mavlink.MAV_TYPE_GCS:
                return
            self._heartbeat_system = msg.get_srcSystem()
            self._heartbeat_lastreceived = monotonic.monotonic()
            self._lastHeartbeatTime = int(round(time.time() * 1000))
            if self._heartbeat_timeout:
                self._logger.info('...link restored.')
            self._heartbeat_timeout = False

        self._last_heartbeat = None

        @handler.forward_loop
        def listener(_):
            if self._heartbeat_lastreceived:
                self._last_heartbeat = monotonic.monotonic() - self._heartbeat_lastreceived
                self.notify_attribute_listeners('last_heartbeat', self.last_heartbeat)

    @property
    def last_heartbeat(self):
        """
        Time since last MAVLink heartbeat was received (in seconds).

        The attribute can be used to monitor link activity and implement script-specific timeout handling.

        For example, to pause the script if no heartbeat is received for more than 1 second you might implement
        the following observer, and use ``pause_script`` in a program loop to wait until the link is recovered:

        .. code-block:: python

            pause_script=False

            @vehicle.on_attribute('last_heartbeat')
            def listener(self, attr_name, value):
                global pause_script
                if value > 1 and not pause_script:
                    print "Pausing script due to bad link"
                    pause_script=True;
                if value < 1 and pause_script:
                    pause_script=False;
                    print "Un-pausing script"

        The observer will be called at the period of the messaging loop (about every 0.01 seconds). Testing
        on SITL indicates that ``last_heartbeat`` averages about .5 seconds, but will rarely exceed 1.5 seconds
        when connected. Whether heartbeat monitoring can be useful will very much depend on the application.


        .. note::

            If you just want to change the heartbeat timeout you can modify the ``heartbeat_timeout``
            parameter passed to the :py:func:`connect() <dronekit.connect>` function.

        """
        return self._last_heartbeat

    def getParameters(self, paramRequestList):
        self._params_set = [None] * len(paramRequestList)
        self._params_list = paramRequestList
        self._logger.info("Downloading Parameters: " + ', '.join(paramRequestList))

        for param in paramRequestList:     # First Example
            i = 0
            fetched = False
            while (i < 5 and not fetched):
                self._master.param_fetch_one(param)
                time.sleep(0.5)
                i += 1
                if param in self._params_downloaded_list:
                    fetched = True
        return

    def on_message(self, name):
        """
        Decorator for message listener callback functions.

        .. tip::

            This is the most elegant way to define message listener callback functions.
            Use :py:func:`add_message_listener` only if you need to be able to
            :py:func:`remove the listener <remove_message_listener>` later.

        A decorated message listener function is called with three arguments every time the
        specified message is received:

        * ``self`` - the current vehicle.
        * ``name`` - the name of the message that was intercepted.
        * ``message`` - the actual message (a `pymavlink <http://www.qgroundcontrol.org/mavlink/pymavlink>`_
          `class <https://www.samba.org/tridge/UAV/pymavlink/apidocs/classIndex.html>`_).

        For example, in the fragment below ``my_method`` will be called for every heartbeat message:

        .. code:: python

            @vehicle.on_message('HEARTBEAT')
            def my_method(self, name, msg):
                pass

        See :ref:`mavlink_messages` for more information.

        :param String name: The name of the message to be intercepted by the decorated listener function (or '*' to get all messages).
        """

        def decorator(fn):
            if isinstance(name, list):
                for n in name:
                    self.add_message_listener(n, fn)
            else:
                self.add_message_listener(name, fn)

        return decorator

    def add_message_listener(self, name, fn):
        """
        Adds a message listener function that will be called every time the specified message is received.

        .. tip::

            We recommend you use :py:func:`on_message` instead of this method as it has a more elegant syntax.
            This method is only preferred if you need to be able to
            :py:func:`remove the listener <remove_message_listener>`.

        The callback function must have three arguments:

        * ``self`` - the current vehicle.
        * ``name`` - the name of the message that was intercepted.
        * ``message`` - the actual message (a `pymavlink <http://www.qgroundcontrol.org/mavlink/pymavlink>`_
          `class <https://www.samba.org/tridge/UAV/pymavlink/apidocs/classIndex.html>`_).

        For example, in the fragment below ``my_method`` will be called for every heartbeat message:

        .. code:: python

            #Callback method for new messages
            def my_method(self, name, msg):
                pass

            vehicle.add_message_listener('HEARTBEAT',my_method)

        See :ref:`mavlink_messages` for more information.

        :param String name: The name of the message to be intercepted by the listener function (or '*' to get all messages).
        :param fn: The listener function that will be called if a message is received.
        """
        name = str(name)
        if name not in self._message_listeners:
            self._message_listeners[name] = []
        if fn not in self._message_listeners[name]:
            self._message_listeners[name].append(fn)

    def remove_message_listener(self, name, fn):
        """
        Removes a message listener (that was previously added using :py:func:`add_message_listener`).

        See :ref:`mavlink_messages` for more information.

        :param String name: The name of the message for which the listener is to be removed (or '*' to remove an 'all messages' observer).
        :param fn: The listener callback function to remove.

        """
        name = str(name)
        if name in self._message_listeners:
            if fn in self._message_listeners[name]:
                self._message_listeners[name].remove(fn)
                if len(self._message_listeners[name]) == 0:
                    del self._message_listeners[name]

    def notify_message_listeners(self, name, msg):
        for fn in self._message_listeners.get(name, []):
            try:
                fn(self, name, msg)
            except Exception:
                self._logger.exception('Exception in message handler for %s' % msg.get_type(), exc_info=True)

        for fn in self._message_listeners.get('*', []):
            try:
                fn(self, name, msg)
            except Exception:
                self._logger.exception('Exception in message handler for %s' % msg.get_type(), exc_info=True)

    def close(self):
        return self._handler.close()

    def flush(self):
        """
        Call ``flush()`` after :py:func:`adding <CommandSequence.add>` or :py:func:`clearing <CommandSequence.clear>` mission commands.

        After the return from ``flush()`` any writes are guaranteed to have completed (or thrown an
        exception) and future reads will see their effects.

        .. warning::

            This method is deprecated. It has been replaced by
            :py:func:`Vehicle.commands.upload() <Vehicle.commands.upload>`.
        """
        return self.commands.upload()

    #
    # Private sugar methods
    #

    @property
    def _mode_mapping(self):
        return self._master.mode_mapping()

    @property
    def _mode_mapping_bynumber(self):
        return mavutil.mode_mapping_bynumber(self._vehicle_type)

    def _is_mode_available(self, custommode_code, basemode_code=0):
        try:
            if self._autopilot_type == mavutil.mavlink.MAV_AUTOPILOT_PX4:
                mode = mavutil.interpret_px4_mode(basemode_code, custommode_code)
                return mode in self._mode_mapping
            return custommode_code in self._mode_mapping_bynumber
        except:
            return False

    #
    # Operations to support the standard API.
    #

    @property
    def mode(self):
        """
        This attribute is used to get and set the current flight mode. You
        can specify the value as a :py:class:`VehicleMode`, like this:

        .. code-block:: python

           vehicle.mode = VehicleMode('LOITER')

        Or as a simple string:

        .. code-block:: python

            vehicle.mode = 'LOITER'

        If you are targeting ArduPilot you can also specify the flight mode
        using a numeric value (this will not work with PX4 autopilots):

        .. code-block:: python

            # set mode to LOITER
            vehicle.mode = 5
        """
        if not self._flightmode:
            return None
        return VehicleMode(self._flightmode)

    @mode.setter
    def mode(self, v):
        if isinstance(v, basestring):
            v = VehicleMode(v)

        if self._autopilot_type == mavutil.mavlink.MAV_AUTOPILOT_PX4:
            self._master.set_mode(v.name)
        elif isinstance(v, int):
            self._master.set_mode(v)
        else:
            self._master.set_mode(self._mode_mapping[v.name])

    @property
    def swoopstatus(self):
        """
        SwoopStatus (:py:class:`SwoopStatus`).
        """
        return SwoopStatus(self._swoopstatus_flightStatus, self._swoopstatus_flightState, self._swoopstatus_previousWaypoint,self._swoopstatus_currentWaypoint,self._swoopstatus_nextNavWaypoint,self._swoopstatus_waypointJumper,self._swoopstatus_turnAroundOk,self._swoopstatus_forwardDiversionOk)

    @property
    def position(self):
        """
        SwoopPosition (:py:class:`SwoopPosition`).
        """
        return Position(self._location.global_frame.lat, self._location.global_frame.lon, self._location.global_frame.alt, self._rngfnd_distance, self._track, self._heading)



    @property
    def speed(self):
        """
        Speed (:py:class:`Speed`).
        """
        return Speed(self._groundspeed, self._airspeed, self._trueAirspeed, self._trueTrimSpeed,  self.climb)
    
    
    # @property 
    # def speedtas(self):
    #     speedtas = {}
    #     speedtas['TAS'] = self._trueAirspeed
    #     speedtas['forwardSetTAS'] = self._trueTrimSpeed
    #     speedtas['airspeedMultiplierTAS'] = self._trueAirspeedMultiplier
    #     return speedtas

    # @property 
    # def speed(self):
    #     speed = {}
    #     speed['ground'] = round(self.groundspeed * 1.94384) # Converts to knot
    #     speed['air'] = round(self.airspeed * 1.94384)       # Converts to knot
    #     speed['climb'] = self.climb
    #     return speed

<<<<<<< HEAD
=======
    @property
    def vfrhud(self):

        return VFRHUD(self.climb)
>>>>>>> eac722f3

    @property
    def winddetails(self):
        return self.windDetails

    @property
    def batteryhv(self):
        if self.battery2_voltage is not None:
            battery = {}
            battery['voltage'] = round(self.battery2_voltage,2)
            battery['current'] = round(self.battery2_current)
            battery['level'] = self.battery2_level

            battery['endurance'] = self.HoverEndurance
            battery['remaining'] = self.HoverWHrPortionRemaining
            battery['health'] = self.HoverHealth
            return battery
        else:
            return {}


    @property
    def autopilotversion(self):
        autopilotVersion = self._autopilotVersion
        autopilotVersion["name"]= str(self.version)
        return autopilotVersion

    @property
    def batteryfw(self):
        battery = {}
        battery['voltage'] = round(self.battery.voltage,2)
        if self.battery.current is not None:
            battery['current'] = round(self.battery.current)
        if self.battery.level is not None:
            battery['level'] = self.battery.level

        battery['endurance'] = self.ForwardEndurance
        battery['endurancereserve'] = self.ForwardEnduranceReserve
        battery['remaining'] = self.ForwardWHrPortionRemaining
        battery['health'] = self.ForwardHealth
        return battery
<<<<<<< HEAD
        
=======

    @property
    def speedtas(self):
        speedtas = {}
        speedtas['TAS'] = self.trueAirspeed
        speedtas['forwardSetTAS'] = self.trueTrimSpeed
        speedtas['airspeedMultiplierTAS'] = self.trueAirspeedMultiplier
        speedtas['hoverSetClimbSpeed'] = self.parameters['Q_WP_SPEED_UP'] / 100
        speedtas['hoverSetDescendSpeed'] = self.parameters['Q_WP_SPEED_DN'] / 100
        return speedtas

    @property
    def speed(self):
        speed = {}
        speed['ground'] = round(self.groundspeed * 1.94384) # Converts to knot
        speed['air'] = round(self.airspeed * 1.94384)       # Converts to knot
        speed['climb'] = self.climb
        return speed


    @property
    def position(self):
        position = {}
        position['lat'] =  self.location.global_frame.lat
        position['lon'] =  self.location.global_frame.lon
        position['alt'] =  round(self.location.global_frame.alt * 3.28084)
        if self.rangefinder is not None and self.rangefinder.distance is not None:
            position['lidar'] = round(self.rangefinder.distance * 3.28084)

        position['track'] = round(self.track)
        position['heading'] = self.heading
        return position


    @property

    def gpsraw(self):

        return GPSRaw(self.track)

>>>>>>> eac722f3
    @property
    def sensorsoffsets(self):
        return SensorOffsets(self.pixhawktemp)
<<<<<<< HEAD
    
=======

    @property

    def batterystatus(self):

        return BatteryStatus(self.battery2_level)

    @property

    def battery2(self):

        return Battery2(self.battery2_voltage,self.battery2_current)


    @property

    def swooparming(self):

        return SwoopArming(self.swoop_armable, self.swoop_arming_check_flags)

>>>>>>> eac722f3
    @property
    def flags(self):
        return SwoopInFlightFlags(self._swoop_inflight_flags)

    @property
    def ready(self):
        return SwoopArmingFlags(self._swoop_arming_flags)

    # @property
    # def swoopstatus(self):
    #     return SwoopFlightStatus(self.swoop_status)

    @property
    def version(self):
        """
        The autopilot version and type in a :py:class:`Version` object.

        .. versionadded:: 2.0.3
        """
        return Version(self._raw_version, self._autopilot_type, self._vehicle_type)

    @property
    def capabilities(self):
        """
        The autopilot capabilities in a :py:class:`Capabilities` object.

        .. versionadded:: 2.0.3
        """
        return Capabilities(self._capabilities)


    @property
    def armed(self):
        """
        This attribute can be used to get and set the ``armed`` state of the vehicle (``boolean``).

        The code below shows how to read the state, and to arm/disarm the vehicle:

        .. code:: python

            # Print the armed state for the vehicle
            print "Armed: %s" % vehicle.armed

            # Disarm the vehicle
            vehicle.armed = False

            # Arm the vehicle
            vehicle.armed = True
        """
        return self._armed

    @armed.setter
    def armed(self, value):
        if bool(value) != self._armed:
            if value:
                self._master.arducopter_arm()
            else:
                self._master.arducopter_disarm()


    @property
    def lastHeartbeatTime(self):
        return self._lastHeartbeatTime



    @property
    def commands(self):
        """
        Gets the editable waypoints/current mission for this vehicle (:py:class:`CommandSequence`).

        This can be used to get, create, and modify a mission.

        :returns: A :py:class:`CommandSequence` containing the waypoints for this vehicle.
        """
        return self._commands

    @property
    def parameters(self):
        """
        The (editable) parameters for this vehicle (:py:class:`Parameters`).
        """
        return self._parameters

    def wait_for(self, condition, timeout=None, interval=0.1, errmsg=None):
        '''Wait for a condition to be True.

        Wait for condition, a callable, to return True.  If timeout is
        nonzero, raise a TimeoutError(errmsg) if the condition is not
        True after timeout seconds.  Check the condition everal
        interval seconds.
        '''

        t0 = time.time()
        while not condition():
            t1 = time.time()
            if timeout and (t1 - t0) >= timeout:
                raise TimeoutError(errmsg)

            time.sleep(interval)


    def arm(self, wait=True, timeout=None):
        '''Arm the vehicle.

        If wait is True, wait for arm operation to complete before
        returning.  If timeout is nonzero, raise a TimeouTerror if the
        vehicle has not armed after timeout seconds.
        '''

        self.armed = True

        if wait:
            self.wait_for(lambda: self.armed, timeout=timeout,
                          errmsg='failed to arm vehicle')

    def disarm(self, wait=True, timeout=None):
        '''Disarm the vehicle.

        If wait is True, wait for disarm operation to complete before
        returning.  If timeout is nonzero, raise a TimeouTerror if the
        vehicle has not disarmed after timeout seconds.
        '''
        self.armed = False

        if wait:
            self.wait_for(lambda: not self.armed, timeout=timeout,
                          errmsg='failed to disarm vehicle')


    def wait_for_mode(self, mode, timeout=None):
        '''Set the flight mode.

        If wait is True, wait for the mode to change before returning.
        If timeout is nonzero, raise a TimeoutError if the flight mode
        hasn't changed after timeout seconds.
        '''

        if not isinstance(mode, VehicleMode):
            mode = VehicleMode(mode)

        self.mode = mode

        self.wait_for(lambda: self.mode.name == mode.name,
                      timeout=timeout,
                      errmsg='failed to set flight mode')


    def send_mavlink(self, message):
        """
        This method is used to send raw MAVLink "custom messages" to the vehicle.

        The function can send arbitrary messages/commands to the connected vehicle at any time and in any vehicle mode.
        It is particularly useful for controlling vehicles outside of missions (for example, in GUIDED mode).

        The :py:func:`message_factory <dronekit.Vehicle.message_factory>` is used to create messages in the appropriate format.

        For more information see the guide topic: :ref:`guided_mode_how_to_send_commands`.

        :param message: A ``MAVLink_message`` instance, created using :py:func:`message_factory <dronekit.Vehicle.message_factory>`.
            There is need to specify the system id, component id or sequence number of messages as the API will set these appropriately.
        """
        self._master.mav.send(message)

    @property
    def message_factory(self):
        """
        Returns an object that can be used to create 'raw' MAVLink messages that are appropriate for this vehicle.
        The message can then be sent using :py:func:`send_mavlink(message) <dronekit.Vehicle.send_mavlink>`.

        .. note::

            Vehicles support a subset of the messages defined in the MAVLink standard. For more information
            about the supported sets see wiki topics:
            `Copter Commands in Guided Mode <http://dev.ardupilot.com/wiki/copter-commands-in-guided-mode/>`_
            and `Plane Commands in Guided Mode <http://dev.ardupilot.com/wiki/plane-commands-in-guided-mode/>`_.

        All message types are defined in the central MAVLink github repository.  For example, a Pixhawk understands
        the following messages (from `pixhawk.xml <https://github.com/mavlink/mavlink/blob/master/message_definitions/v1.0/pixhawk.xml>`_):

        .. code:: xml

          <message id="153" name="IMAGE_TRIGGER_CONTROL">
               <field type="uint8_t" name="enable">0 to disable, 1 to enable</field>
          </message>

        The name of the factory method will always be the lower case version of the message name with *_encode* appended.
        Each field in the XML message definition must be listed as arguments to this factory method.  So for this example
        message, the call would be:

        .. code:: python

            msg = vehicle.message_factory.image_trigger_control_encode(True)
            vehicle.send_mavlink(msg)

        Some message types include "addressing information". If present, there is no need to specify the ``target_system``
        id (just set to zero) as DroneKit will automatically update messages with the correct ID for the connected
        vehicle before sending.
        The ``target_component`` should be set to 0 (broadcast) unless the message is to specific component.
        CRC fields and sequence numbers (if defined in the message type) are automatically set by DroneKit and can also
        be ignored/set to zero.

        For more information see the guide topic: :ref:`guided_mode_how_to_send_commands`.
        """
        return self._master.mav

    def initialize(self, rate=4, heartbeat_timeout=30):
        self._handler.start()

        # Start heartbeat polling.
        start = monotonic.monotonic()
        self._heartbeat_error = heartbeat_timeout or 0
        self._heartbeat_started = True
        self._heartbeat_lastreceived = start

        # Poll for first heartbeat.
        # If heartbeat times out, this will interrupt.
        while self._handler._alive:
            time.sleep(.1)
            if self._heartbeat_lastreceived != start:
                break
        if not self._handler._alive:
            raise APIException('Timeout in initializing connection.')

        # Register target_system now.
        self._handler.target_system = self._heartbeat_system

        # Wait until board has booted.
        while True:
            if self._flightmode not in [None, 'INITIALISING', 'MAV']:
                break
            time.sleep(0.1)

        # Initialize data stream.
        if rate is not None:
            self._master.mav.request_data_stream_send(0, 0, mavutil.mavlink.MAV_DATA_STREAM_ALL,
                                                      rate, 1)

        self.add_message_listener('HEARTBEAT', self.send_capabilities_request)

        # # Ensure initial parameter download has started.
        # while True:
        #     # This fn actually rate limits itself to every 2s.
        #     # Just retry with persistence to get our first param stream.
        #     self._master.param_fetch_all()
        #     time.sleep(0.1)
        #     if self._params_count > -1:
        #         break

    def send_capabilties_request(self, vehicle, name, m):
        '''An alias for send_capabilities_request.

        The word "capabilities" was misspelled in previous versions of this code. This is simply
        an alias to send_capabilities_request using the legacy name.
        '''
        return self.send_capabilities_request(vehicle, name, m)

    def send_capabilities_request(self, vehicle, name, m):
        '''Request an AUTOPILOT_VERSION packet'''
        capability_msg = vehicle.message_factory.command_long_encode(0, 0, mavutil.mavlink.MAV_CMD_REQUEST_AUTOPILOT_CAPABILITIES, 0, 1, 0, 0, 0, 0, 0, 0)
        vehicle.send_mavlink(capability_msg)

    def play_tune(self, tune):
        '''Play a tune on the vehicle'''
        msg = self.message_factory.play_tune_encode(0, 0, tune)
        self.send_mavlink(msg)

    def wait_ready(self, *types, **kwargs):
        """
        Waits for specified attributes to be populated from the vehicle (values are initially ``None``).

        This is typically called "behind the scenes" to ensure that :py:func:`connect` does not return until
        attributes have populated (via the ``wait_ready`` parameter). You can also use it after connecting to
        wait on a specific value(s).

        There are two ways to call the method:

        .. code-block:: python

            #Wait on default attributes to populate
            vehicle.wait_ready(True)

            #Wait on specified attributes (or array of attributes) to populate
            vehicle.wait_ready('mode','airspeed')

        Using the ``wait_ready(True)`` waits on :py:attr:`parameters`, :py:attr:`gps_0`,
        :py:attr:`armed`, :py:attr:`mode`, and :py:attr:`attitude`. In practice this usually
        means that all supported attributes will be populated.

        By default, the method will timeout after 30 seconds and raise an exception if the
        attributes were not populated.

        :param types: ``True`` to wait on the default set of attributes, or a
            comma-separated list of the specific attributes to wait on.
        :param int timeout: Timeout in seconds after which the method will raise an exception
            (the default) or return ``False``. The default timeout is 30 seconds.
        :param Boolean raise_exception: If ``True`` the method will raise an exception on timeout,
            otherwise the method will return ``False``. The default is ``True`` (raise exception).
        """

        #for key, value in kwargs.items():
        #    self._logger.info('Vehicle wait_ready - ' + str(key) + ": " + str(value))

        timeout = kwargs.get('timeout', 30)

        #self._logger.info("Connect Wait timeout: " + str(timeout))
        raise_exception = kwargs.get('raise_exception', True)

        # Vehicle defaults for wait_ready(True) or wait_ready()
        if list(types) == [True] or list(types) == []:
            types = self._default_ready_attrs

        if not all(isinstance(item, basestring) for item in types):
            raise ValueError('wait_ready expects one or more string arguments.')

        # Wait for these attributes to have been set.
        await_attributes = set(types)
        start = monotonic.monotonic()
        still_waiting_last_message_sent = start
        still_waiting_callback = kwargs.get('still_waiting_callback')
        still_waiting_message_interval = kwargs.get('still_waiting_interval', 1)

        while not await_attributes.issubset(self._ready_attrs):
            time.sleep(0.1)
            now = monotonic.monotonic()
            if now - start > timeout:
                if raise_exception:
                    raise TimeoutError('wait_ready experienced a timeout after %s seconds.' %
                                       timeout)
                else:
                    return False
            if (still_waiting_callback and
                    now - still_waiting_last_message_sent > still_waiting_message_interval):
                still_waiting_last_message_sent = now
                if still_waiting_callback:
                    still_waiting_callback(await_attributes - self._ready_attrs)

        return True

    def reboot(self):
        """Requests an autopilot reboot by sending a ``MAV_CMD_PREFLIGHT_REBOOT_SHUTDOWN`` command."""

        reboot_msg = self.message_factory.command_long_encode(
            0, 0,  # target_system, target_component
            mavutil.mavlink.MAV_CMD_PREFLIGHT_REBOOT_SHUTDOWN,  # command
            0,  # confirmation
            1,  # param 1, autopilot (reboot)
            0,  # param 2, onboard computer (do nothing)
            0,  # param 3, camera (do nothing)
            0,  # param 4, mount (do nothing)
            0, 0, 0)  # param 5 ~ 7 not used

        self.send_mavlink(reboot_msg)

    def send_calibrate_gyro(self):
        """Request gyroscope calibration."""

        calibration_command = self.message_factory.command_long_encode(
            self._handler.target_system, 0,  # target_system, target_component
            mavutil.mavlink.MAV_CMD_PREFLIGHT_CALIBRATION,  # command
            0,  # confirmation
            1,  # param 1, 1: gyro calibration, 3: gyro temperature calibration
            0,  # param 2, 1: magnetometer calibration
            0,  # param 3, 1: ground pressure calibration
            0,  # param 4, 1: radio RC calibration, 2: RC trim calibration
            0,  # param 5, 1: accelerometer calibration, 2: board level calibration, 3: accelerometer temperature calibration, 4: simple accelerometer calibration
            0,  # param 6, 2: airspeed calibration
            0,  # param 7, 1: ESC calibration, 3: barometer temperature calibration
        )
        self.send_mavlink(calibration_command)

    def send_calibrate_magnetometer(self):
        """Request magnetometer calibration."""

        # ArduPilot requires the MAV_CMD_DO_START_MAG_CAL command, only present in the ardupilotmega.xml definition
        if self._autopilot_type == mavutil.mavlink.MAV_AUTOPILOT_ARDUPILOTMEGA:
            calibration_command = self.message_factory.command_long_encode(
                self._handler.target_system, 0,  # target_system, target_component
                mavutil.mavlink.MAV_CMD_DO_START_MAG_CAL,  # command
                0,  # confirmation
                0,  # param 1, uint8_t bitmask of magnetometers (0 means all).
                1,  # param 2, Automatically retry on failure (0=no retry, 1=retry).
                1,  # param 3, Save without user input (0=require input, 1=autosave).
                0,  # param 4, Delay (seconds).
                0,  # param 5, Autoreboot (0=user reboot, 1=autoreboot).
                0,  # param 6, Empty.
                0,  # param 7, Empty.
            )
        else:
            calibration_command = self.message_factory.command_long_encode(
                self._handler.target_system, 0,  # target_system, target_component
                mavutil.mavlink.MAV_CMD_PREFLIGHT_CALIBRATION,  # command
                0,  # confirmation
                0,  # param 1, 1: gyro calibration, 3: gyro temperature calibration
                1,  # param 2, 1: magnetometer calibration
                0,  # param 3, 1: ground pressure calibration
                0,  # param 4, 1: radio RC calibration, 2: RC trim calibration
                0,  # param 5, 1: accelerometer calibration, 2: board level calibration, 3: accelerometer temperature calibration, 4: simple accelerometer calibration
                0,  # param 6, 2: airspeed calibration
                0,  # param 7, 1: ESC calibration, 3: barometer temperature calibration
            )

        self.send_mavlink(calibration_command)

    def send_calibrate_accelerometer(self, simple=False):
        """Request accelerometer calibration.

        :param simple: if True, perform simple accelerometer calibration
        """

        calibration_command = self.message_factory.command_long_encode(
            self._handler.target_system, 0,  # target_system, target_component
            mavutil.mavlink.MAV_CMD_PREFLIGHT_CALIBRATION,  # command
            0,  # confirmation
            0,  # param 1, 1: gyro calibration, 3: gyro temperature calibration
            0,  # param 2, 1: magnetometer calibration
            0,  # param 3, 1: ground pressure calibration
            0,  # param 4, 1: radio RC calibration, 2: RC trim calibration
            4 if simple else 1,  # param 5, 1: accelerometer calibration, 2: board level calibration, 3: accelerometer temperature calibration, 4: simple accelerometer calibration
            0,  # param 6, 2: airspeed calibration
            0,  # param 7, 1: ESC calibration, 3: barometer temperature calibration
        )
        self.send_mavlink(calibration_command)

    def send_calibrate_vehicle_level(self):
        """Request vehicle level (accelerometer trim) calibration."""

        calibration_command = self.message_factory.command_long_encode(
            self._handler.target_system, 0,  # target_system, target_component
            mavutil.mavlink.MAV_CMD_PREFLIGHT_CALIBRATION,  # command
            0,  # confirmation
            0,  # param 1, 1: gyro calibration, 3: gyro temperature calibration
            0,  # param 2, 1: magnetometer calibration
            0,  # param 3, 1: ground pressure calibration
            0,  # param 4, 1: radio RC calibration, 2: RC trim calibration
            2,  # param 5, 1: accelerometer calibration, 2: board level calibration, 3: accelerometer temperature calibration, 4: simple accelerometer calibration
            0,  # param 6, 2: airspeed calibration
            0,  # param 7, 1: ESC calibration, 3: barometer temperature calibration
        )
        self.send_mavlink(calibration_command)

    def send_calibrate_barometer(self):
        """Request barometer calibration."""

        calibration_command = self.message_factory.command_long_encode(
            self._handler.target_system, 0,  # target_system, target_component
            mavutil.mavlink.MAV_CMD_PREFLIGHT_CALIBRATION,  # command
            0,  # confirmation
            0,  # param 1, 1: gyro calibration, 3: gyro temperature calibration
            0,  # param 2, 1: magnetometer calibration
            1,  # param 3, 1: ground pressure calibration
            0,  # param 4, 1: radio RC calibration, 2: RC trim calibration
            0,  # param 5, 1: accelerometer calibration, 2: board level calibration, 3: accelerometer temperature calibration, 4: simple accelerometer calibration
            0,  # param 6, 2: airspeed calibration
            0,  # param 7, 1: ESC calibration, 3: barometer temperature calibration
        )
        self.send_mavlink(calibration_command)


class Parameters(collections.MutableMapping, HasObservers):
    """
    This object is used to get and set the values of named parameters for a vehicle. See the following links for information about
    the supported parameters for each platform: `Copter Parameters <http://copter.ardupilot.com/wiki/configuration/arducopter-parameters/>`_,
    `Plane Parameters <http://plane.ardupilot.com/wiki/arduplane-parameters/>`_, `Rover Parameters <http://rover.ardupilot.com/wiki/apmrover2-parameters/>`_.

    The code fragment below shows how to get and set the value of a parameter.

    .. code:: python

        # Print the value of the THR_MIN parameter.
        print "Param: %s" % vehicle.parameters['THR_MIN']

        # Change the parameter value to something different.
        vehicle.parameters['THR_MIN']=100

    It is also possible to observe parameters and to iterate the :py:attr:`Vehicle.parameters`.

    For more information see :ref:`the guide <vehicle_state_parameters>`.
    """

    def __init__(self, vehicle):
        super(Parameters, self).__init__()
        self._logger = logging.getLogger(__name__)
        self._vehicle = vehicle

    def __getitem__(self, name):
        name = name.upper()
        #self.wait_ready()
        return self._vehicle._params_map[name]

    def __setitem__(self, name, value):
        name = name.upper()
        #self.wait_ready()
        self.set(name, value)

    def __delitem__(self, name):
        raise APIException('Cannot delete value from parameters list.')

    def __len__(self):
        return len(self._vehicle._params_map)

    def __iter__(self):
        return self._vehicle._params_map.__iter__()

    def get(self, name, wait_ready=True):
        name = name.upper()
        if wait_ready:
            self.wait_ready()
        return self._vehicle._params_map.get(name, None)

    def set(self, name, value, retries=3, wait_ready=False):
        #if wait_ready:
        #    self.wait_ready()

        # TODO dumbly reimplement this using timeout loops
        # because we should actually be awaiting an ACK of PARAM_VALUE
        # changed, but we don't have a proper ack structure, we'll
        # instead just wait until the value itself was changed

        name = name.upper()
        # convert to single precision floating point number (the type used by low level mavlink messages)
        value = float(struct.unpack('f', struct.pack('f', value))[0])
        remaining = retries
        while True:
            self._vehicle._master.param_set_send(name, value)
            tstart = monotonic.monotonic()
            if remaining == 0:
                break
            remaining -= 1
            while monotonic.monotonic() - tstart < 1:
                if name in self._vehicle._params_map and self._vehicle._params_map[name] == value:
                    return True
                time.sleep(0.1)

        if retries > 0:
            self._logger.error("timeout setting parameter %s to %f" % (name, value))
        return False

    def wait_ready(self, **kwargs):
        """
        Block the calling thread until parameters have been downloaded
        """

        #for key, value in kwargs.items():
        #    self._logger.info('Parameters wait_ready - **kwargs' + str(key) + ": " + str(value))


        self._vehicle.wait_ready('parameters', **kwargs)

    def add_attribute_listener(self, attr_name, *args, **kwargs):
        """
        Add a listener callback on a particular parameter.

        The callback can be removed using :py:func:`remove_attribute_listener`.

        .. note::

            The :py:func:`on_attribute` decorator performs the same operation as this method, but with
            a more elegant syntax. Use ``add_attribute_listener`` only if you will need to remove
            the observer.

        The callback function is invoked only when the parameter changes.

        The callback arguments are:

        * ``self`` - the associated :py:class:`Parameters`.
        * ``attr_name`` - the parameter name. This can be used to infer which parameter has triggered
          if the same callback is used for watching multiple parameters.
        * ``msg`` - the new parameter value (so you don't need to re-query the vehicle object).

        The example below shows how to get callbacks for the ``THR_MIN`` parameter:

        .. code:: python

            #Callback function for the THR_MIN parameter
            def thr_min_callback(self, attr_name, value):
                print " PARAMETER CALLBACK: %s changed to: %s" % (attr_name, value)

            #Add observer for the vehicle's THR_MIN parameter
            vehicle.parameters.add_attribute_listener('THR_MIN', thr_min_callback)

        See :ref:`vehicle_state_observing_parameters` for more information.

        :param String attr_name: The name of the parameter to watch (or '*' to watch all parameters).
        :param args: The callback to invoke when a change in the parameter is detected.

        """
        attr_name = attr_name.upper()
        return super(Parameters, self).add_attribute_listener(attr_name, *args, **kwargs)

    def remove_attribute_listener(self, attr_name, *args, **kwargs):
        """
        Remove a paremeter listener that was previously added using :py:func:`add_attribute_listener`.

        For example to remove the ``thr_min_callback()`` callback function:

        .. code:: python

            vehicle.parameters.remove_attribute_listener('thr_min', thr_min_callback)

        See :ref:`vehicle_state_observing_parameters` for more information.

        :param String attr_name: The parameter name that is to have an observer removed (or '*' to remove an 'all attribute' observer).
        :param args: The callback function to remove.

        """
        attr_name = attr_name.upper()
        return super(Parameters, self).remove_attribute_listener(attr_name, *args, **kwargs)

    def notify_attribute_listeners(self, attr_name, *args, **kwargs):
        attr_name = attr_name.upper()
        return super(Parameters, self).notify_attribute_listeners(attr_name, *args, **kwargs)

    def on_attribute(self, attr_name, *args, **kwargs):
        """
        Decorator for parameter listeners.

        .. note::

            There is no way to remove a listener added with this decorator. Use
            :py:func:`add_attribute_listener` if you need to be able to remove
            the :py:func:`listener <remove_attribute_listener>`.

        The callback function is invoked only when the parameter changes.

        The callback arguments are:

        * ``self`` - the associated :py:class:`Parameters`.
        * ``attr_name`` - the parameter name. This can be used to infer which parameter has triggered
          if the same callback is used for watching multiple parameters.
        * ``msg`` - the new parameter value (so you don't need to re-query the vehicle object).

        The code fragment below shows how to get callbacks for the ``THR_MIN`` parameter:

        .. code:: python

            @vehicle.parameters.on_attribute('THR_MIN')
            def decorated_thr_min_callback(self, attr_name, value):
                print " PARAMETER CALLBACK: %s changed to: %s" % (attr_name, value)

        See :ref:`vehicle_state_observing_parameters` for more information.

        :param String attr_name: The name of the parameter to watch (or '*' to watch all parameters).
        :param args: The callback to invoke when a change in the parameter is detected.

        """
        attr_name = attr_name.upper()
        return super(Parameters, self).on_attribute(attr_name, *args, **kwargs)


class Command(mavutil.mavlink.MAVLink_mission_item_message):
    """
    A waypoint object.

    This object encodes a single mission item command. The set of commands that are supported
    by ArduPilot in Copter, Plane and Rover (along with their parameters) are listed in the wiki article
    `MAVLink Mission Command Messages (MAV_CMD) <http://planner.ardupilot.com/wiki/common-mavlink-mission-command-messages-mav_cmd/>`_.

    For example, to create a `NAV_WAYPOINT <http://planner.ardupilot.com/wiki/common-mavlink-mission-command-messages-mav_cmd/#mav_cmd_nav_waypoint>`_ command:

    .. code:: python

        cmd = Command(0,0,0, mavutil.mavlink.MAV_FRAME_GLOBAL_RELATIVE_ALT,
            mavutil.mavlink.MAV_CMD_NAV_WAYPOINT, 0, 0, 0, 0, 0, 0,-34.364114, 149.166022, 30)

    :param target_system: This can be set to any value
        (DroneKit changes the value to the MAVLink ID of the connected vehicle before the command is sent).
    :param target_component: The component id if the message is intended for a particular component within the target system
        (for example, the camera). Set to zero (broadcast) in most cases.
    :param seq: The sequence number within the mission (the autopilot will reject messages sent out of sequence).
        This should be set to zero as the API will automatically set the correct value when uploading a mission.
    :param frame: The frame of reference used for the location parameters (x, y, z). In most cases this will be
        ``mavutil.mavlink.MAV_FRAME_GLOBAL_RELATIVE_ALT``, which uses the WGS84 global coordinate system for latitude and longitude, but sets altitude
        as relative to the home position in metres (home altitude = 0). For more information `see the wiki here
        <http://planner.ardupilot.com/wiki/common-mavlink-mission-command-messages-mav_cmd/#frames_of_reference>`_.
    :param command: The specific mission command (e.g. ``mavutil.mavlink.MAV_CMD_NAV_WAYPOINT``). The supported commands (and command parameters
        are listed `on the wiki <http://planner.ardupilot.com/wiki/common-mavlink-mission-command-messages-mav_cmd/>`_.
    :param current: Set to zero (not supported).
    :param autocontinue: Set to zero (not supported).
    :param param1: Command specific parameter (depends on specific `Mission Command (MAV_CMD) <http://planner.ardupilot.com/wiki/common-mavlink-mission-command-messages-mav_cmd/>`_).
    :param param2: Command specific parameter.
    :param param3: Command specific parameter.
    :param param4: Command specific parameter.
    :param x: (param5) Command specific parameter used for latitude (if relevant to command).
    :param y: (param6) Command specific parameter used for longitude (if relevant to command).
    :param z: (param7) Command specific parameter used for altitude (if relevant). The reference frame for altitude depends on the ``frame``.

    """
    pass


class CommandSequence(object):
    """
    A sequence of vehicle waypoints (a "mission").

    Operations include 'array style' indexed access to the various contained waypoints.

    The current commands/mission for a vehicle are accessed using the :py:attr:`Vehicle.commands` attribute.
    Waypoints are not downloaded from vehicle until :py:func:`download()` is called.  The download is asynchronous;
    use :py:func:`wait_ready()` to block your thread until the download is complete.
    The code to download the commands from a vehicle is shown below:

    .. code-block:: python
        :emphasize-lines: 5-10

        #Connect to a vehicle object (for example, on com14)
        vehicle = connect('com14', wait_ready=True)

        # Download the vehicle waypoints (commands). Wait until download is complete.
        cmds = vehicle.commands
        cmds.download()
        cmds.wait_ready()

    The set of commands can be changed and uploaded to the client. The changes are not guaranteed to be complete until
    :py:func:`upload() <Vehicle.commands.upload>` is called.

    .. code:: python

        cmds = vehicle.commands
        cmds.clear()
        lat = -34.364114,
        lon = 149.166022
        altitude = 30.0
        cmd = Command(0,0,0, mavutil.mavlink.MAV_FRAME_GLOBAL_RELATIVE_ALT, mavutil.mavlink.MAV_CMD_NAV_WAYPOINT,
            0, 0, 0, 0, 0, 0,
            lat, lon, altitude)
        cmds.add(cmd)
        cmds.upload()

    """

    def __init__(self, vehicle):
        self._vehicle = vehicle

    def download(self):
        '''
        Download all waypoints from the vehicle.
        The download is asynchronous. Use :py:func:`wait_ready()` to block your thread until the download is complete.
        '''
        self.wait_ready()
        self._vehicle._ready_attrs.remove('commands')
        self._vehicle._wp_loaded = False
        self._vehicle._master.waypoint_request_list_send()
        # BIG FIXME - wait for full wpt download before allowing any of the accessors to work



    def restart_download(self):
        '''
        This restarts the download from the last known index if it missed a command
        '''
        #Pause and check count not changing:
        #logging.info("DOWNLOAD RESTARTED as " + str(self._vehicle._wploader.count()))

        initialCount = self._vehicle._wploader.count()
        time.sleep(1.5) #Possible error point. 1.5 based on the mavlink default timeout.
        if (initialCount == self._vehicle._wploader.count()):
            logging.info("Re Requesting Waypoint " + str(initialCount))
            self._vehicle._master.waypoint_request_send(initialCount)
            return True
        else:
            logging.info("Download Still going " + str(self._vehicle._wploader.count()) + " / " + str(self._vehicle._wploader.expected_count))
            return False

    def wait_ready(self, **kwargs):
        """
        Block the calling thread until waypoints have been downloaded.

        This can be called after :py:func:`download()` to block the thread until the asynchronous download is complete.
        """

        #for key, value in kwargs.items():
        #    logging.debug('Command Sequence wait_ready - **kwargs' + str(key) + ": " + str(value))

        return self._vehicle.wait_ready('commands', **kwargs)

    def clear(self):
        '''
        Clear the command list.

        This command will be sent to the vehicle only after you call :py:func:`upload() <Vehicle.commands.upload>`.
        '''

        # Add home point again.
        self.wait_ready()
        home = None
        try:
            home = self._vehicle._wploader.wp(0)
        except:
            pass
        self._vehicle._wploader.clear()
        if home:
            self._vehicle._wploader.add(home, comment='Added by DroneKit')
        self._vehicle._wpts_dirty = True

    def add(self, cmd):
        '''
        Add a new command (waypoint) at the end of the command list.

        .. note::

            Commands are sent to the vehicle only after you call ::py:func:`upload() <Vehicle.commands.upload>`.

        :param Command cmd: The command to be added.
        '''
        self.wait_ready()
        self._vehicle._handler.fix_targets(cmd)
        self._vehicle._wploader.add(cmd, comment='Added by DroneKit')
        self._vehicle._wpts_dirty = True

    def upload(self, timeout=None):
        """
        Call ``upload()`` after :py:func:`adding <CommandSequence.add>` or :py:func:`clearing <CommandSequence.clear>` mission commands.

        After the return from ``upload()`` any writes are guaranteed to have completed (or thrown an
        exception) and future reads will see their effects.

        :param int timeout: The timeout for uploading the mission. No timeout if not provided or set to None.
        """
        if self._vehicle._wpts_dirty:
            self._vehicle._master.waypoint_clear_all_send()
            start_time = time.time()
            if self._vehicle._wploader.count() > 0:
                self._vehicle._wp_uploaded = [False] * self._vehicle._wploader.count()
                self._vehicle._master.waypoint_count_send(self._vehicle._wploader.count())
                while False in self._vehicle._wp_uploaded:
                    if timeout and time.time() - start_time > timeout:
                        raise TimeoutError
                    time.sleep(0.1)
                self._vehicle._wp_uploaded = None
            self._vehicle._wpts_dirty = False

    @property
    def count(self):
        '''
        Return number of waypoints.

        :return: The number of waypoints in the sequence.
        '''
        return max(self._vehicle._wploader.count() - 1, 0)

    @property
    def next(self):
        """
        Get the currently active waypoint number.
        """
        return self._vehicle._current_waypoint

    @next.setter
    def next(self, index):
        """
        Set a new ``next`` waypoint for the vehicle.
        """
        self._vehicle._master.waypoint_set_current_send(index)

    def __len__(self):
        '''
        Return number of waypoints.

        :return: The number of waypoints in the sequence.
        '''
        return max(self._vehicle._wploader.count() - 1, 0)

    def __getitem__(self, index):
        if isinstance(index, slice):
            return [self[ii] for ii in range(*index.indices(len(self)))]
        elif isinstance(index, int):
            item = self._vehicle._wploader.wp(index + 1)
            if not item:
                raise IndexError('Index %s out of range.' % index)
            return item
        else:
            raise TypeError('Invalid argument type.')

    def __setitem__(self, index, value):
        self._vehicle._wploader.set(value, index + 1)
        self._vehicle._wpts_dirty = True


def default_still_waiting_callback(atts):
    logging.getLogger(__name__).debug("Still waiting for data from vehicle: %s" % ','.join(atts))


def connect(ip,
            _initialize=True,
            wait_ready=None,
            timeout=30,
            still_waiting_callback=default_still_waiting_callback,
            still_waiting_interval=1,
            status_printer=None,
            vehicle_class=None,
            rate=4,
            baud=115200,
            heartbeat_timeout=30,
            source_system=255,
            source_component=0,
            use_native=False):
    """
    Returns a :py:class:`Vehicle` object connected to the address specified by string parameter ``ip``.
    Connection string parameters (``ip``) for different targets are listed in the :ref:`getting started guide <get_started_connecting>`.

    The method is usually called with ``wait_ready=True`` to ensure that vehicle parameters and (most) attributes are
    available when ``connect()`` returns.

    .. code:: python

        from dronekit import connect

        # Connect to the Vehicle using "connection string" (in this case an address on network)
        vehicle = connect('127.0.0.1:14550', wait_ready=True)

    :param String ip: :ref:`Connection string <get_started_connecting>` for target address - e.g. 127.0.0.1:14550.

    :param Bool/Array wait_ready: If ``True`` wait until all default attributes have downloaded before
        the method returns (default is ``None``).
        The default attributes to wait on are: :py:attr:`parameters`, :py:attr:`gps_0`,
        :py:attr:`armed`, :py:attr:`mode`, and :py:attr:`attitude`.

        You can also specify a named set of parameters to wait on (e.g. ``wait_ready=['system_status','mode']``).

        For more information see :py:func:`Vehicle.wait_ready <Vehicle.wait_ready>`.

    :param status_printer: (deprecated) method of signature ``def status_printer(txt)`` that prints
        STATUS_TEXT messages from the Vehicle and other diagnostic information.
        By default the status information is handled by the ``autopilot`` logger.
    :param Vehicle vehicle_class: The class that will be instantiated by the ``connect()`` method.
        This can be any sub-class of ``Vehicle`` (and defaults to ``Vehicle``).
    :param int rate: Data stream refresh rate. The default is 4Hz (4 updates per second).
    :param int baud: The baud rate for the connection. The default is 115200.
    :param int heartbeat_timeout: Connection timeout value in seconds (default is 30s).
        If a heartbeat is not detected within this time an exception will be raised.
    :param int source_system: The MAVLink ID of the :py:class:`Vehicle` object returned by this method (by default 255).
    :param int source_component: The MAVLink Component ID fo the :py:class:`Vehicle` object returned by this method (by default 0).
    :param bool use_native: Use precompiled MAVLink parser.

        .. note::

            The returned :py:class:`Vehicle` object acts as a ground control station from the
            perspective of the connected "real" vehicle. It will process/receive messages from the real vehicle
            if they are addressed to this ``source_system`` id. Messages sent to the real vehicle are
            automatically updated to use the vehicle's ``target_system`` id.

            It is *good practice* to assign a unique id for every system on the MAVLink network.
            It is possible to configure the autopilot to only respond to guided-mode commands from a specified GCS ID.

            The ``status_printer`` argument is deprecated. To redirect the logging from the library and from the
            autopilot, configure the ``dronekit`` and ``autopilot`` loggers using the Python ``logging`` module.


    :returns: A connected vehicle of the type defined in ``vehicle_class`` (a superclass of :py:class:`Vehicle`).
    """

    from dronekit.mavlink import MAVConnection

    if not vehicle_class:
        vehicle_class = Vehicle

    handler = MAVConnection(ip, baud=baud, source_system=source_system, source_component=source_component, use_native=use_native)
    vehicle = vehicle_class(handler)

    if status_printer:
        vehicle._autopilot_logger.addHandler(ErrprinterHandler(status_printer))

    if _initialize:
        vehicle.initialize(rate=rate, heartbeat_timeout=heartbeat_timeout)

    if wait_ready:
        if wait_ready is True:
            vehicle.wait_ready(still_waiting_interval=still_waiting_interval,
                               still_waiting_callback=still_waiting_callback,
                               timeout=timeout)
        else:
            vehicle.wait_ready(*wait_ready)

    return vehicle<|MERGE_RESOLUTION|>--- conflicted
+++ resolved
@@ -314,16 +314,8 @@
                 lookup.append(DetailLookup[lookupIdentifier][i - 1])
             i -= 1
 
-<<<<<<< HEAD
         return lookup
     
-=======
-class SwoopArming(object):
-    def __init__(self, arming_status, arming_check_flags):
-        self.swoop_armable = arming_status
-        self.swoop_arming_check_flags = arming_check_flags
-
->>>>>>> eac722f3
 
 class Version(object):
     """
@@ -1032,7 +1024,6 @@
             self.battery2_current = m.current_battery
 
 
-<<<<<<< HEAD
         self._swoop_arming_flags = None
         @self.on_message('SWOOP_ARMING_FLAGS')
         def listener_SWOOP_ARMING_FLAGS(self, name, m):
@@ -1042,129 +1033,9 @@
         @self.on_message('SWOOP_INFLIGHT_FLAGS_INSTANT')
         def listener_SWOOP_INFLIGHT_FLAGS_INSTANT(self, name, m):            
             self._swoop_inflight_flags = m
-=======
-        self.swoop_armable = None
-        self.swoop_arming_check_flags = []
-
-
-        # @self.on_message('SWOOP_ENERGY')
-        # def listener_SWOOP_ENERGY(self, name, m):
-        #     logging.error(str(m))
-
-        # @self.on_message('SWOOP_ARMING_CHECKS_PASSED')
-        # def listener_SWOOP_ARMING_CHECKS_PASSED(self, name, m):
-        #     logging.error(str(m))
-
-        # @self.on_message('SWOOP_BATTERY_HEALTH')
-        # def listener_SWOOP_BATTERY_HEALTH(self, name, m):
-        #     logging.error(str(m))
-
-
-        # @self.on_message('SWOOP_BATTERY_HEALTH')
-        # def listener_SWOOP_BATTERY_HEALTH(self, name, m):
-        #     logging.error(str(m))
-
-
-        # @self.on_message('SWOOP_ENERGY')
-        # def listener_SWOOP_ENERGY(self, name, m):
-        #     logging.error(str(m))
-
-        self.swoop_arming_check_irregular = bit_format(length=ARMING_CHECK_IRREGULAR_LENGTH, value=0)
-        self.swoop_arming_check_common = bit_format(length=ARMING_CHECK_COMMON_LENGTH, value=0)
-        self.droneready = False
-        @self.on_message('SWOOP_ARMING_FLAGS')
-        def listener_SWOOP_ARMING_FLAGS(self, name, m):
-            droneready = {}
-            droneready["common"] = []
-            droneready["irregular"] = []
-
-            if (m.armingCheckStatus > 0):
-                droneready["ready"] = True
-                self.droneready = True
-                self.swoop_arming_check_irregular = bit_format(length=ARMING_CHECK_IRREGULAR_LENGTH, value=0)
-                self.swoop_arming_check_common = bit_format(length=ARMING_CHECK_COMMON_LENGTH, value=0)
-            else:
-                droneready["ready"] = False
-                self.droneready = False
-                self.swoop_arming_check_irregular = bit_format(length=ARMING_CHECK_IRREGULAR_LENGTH, value=m.armingCheckFlags1)
-                self.swoop_arming_check_common = bit_format(length=ARMING_CHECK_COMMON_LENGTH, value=m.armingCheckFlagsCommon)
-
-                armingCheckFlags1 = detail_lookup('armingCheckFlags1',m.armingCheckFlags1)
-
-                if(len(armingCheckFlags1) > 0):
-                    droneready["irregular"] = armingCheckFlags1
-
-                armingCheckFlagsCommon = detail_lookup('armingCheckFlagsCommon',m.armingCheckFlagsCommon)
-                if (len(armingCheckFlagsCommon) > 0):
-                    droneready["common"] = armingCheckFlagsCommon
-
-            self.swoop_droneready = droneready
-
-
-
-
-        self.swoop_flags =None
-        self.swoop_flags_id = bit_format(length=FLAGS_LENGTH, value=0)
-        self.autopilotTriggerContingency = False
-
-        @self.on_message('SWOOP_INFLIGHT_FLAGS_INSTANT')
-        def listener_SWOOP_INFLIGHT_FLAGS_INSTANT(self, name, m):
-            flags = {}
-            flags["Flags"] = []
-
-            fields = m.get_fieldnames()
-            #logging.info(fields)
-            self.autopilotTriggerContingency = False
-
-            i = 0
-            while i < len(fields):
-                if (fields[i] == "maximumIntensity"):
-                    flags["maxIntensity"] = getattr(m,fields[i])
-                elif (fields[i] == "inflightFlags"):
-                    self.swoop_flags_id = bit_format(length=FLAGS_LENGTH, value=m.inflightFlags) # [int(digit) for digit in '{:016b}'.format(m.inflightFlags)]
-                elif (fields[i].endswith("Intensity")):
-                    #logging.info("Intensity:" + fields[i])
-                    if getattr(m,fields[i]) > 0:
-                        flag = {}
-                        flag["Type"] = FlagLookup[fields[i].replace("Intensity", "")]
-                        flag["Intensity"] = getattr(m,fields[i])
-
-                        if (fields[i].replace("Intensity", "") != "adsbFlags"):
-                            if flag["Intensity"] >= 3:
-                                self.autopilotTriggerContingency = True
-
-                        detailValue = getattr(m,fields[i].replace("Intensity", "Detail"))
-                        if detailValue > 0:
-                            flag["DetailID"] = detailValue
-                            flag["Detail"] = detail_lookup(fields[i].replace("Intensity", ""),detailValue)
-
-                        flags["Flags"].append(flag)
-
-                i += 1
-            self.swoop_flags = flags
-
-        def detail_lookup(lookupIdentifier,value):
-            len(DetailLookup[lookupIdentifier])
-            lookup = []
-            i = len(DetailLookup[lookupIdentifier])
-
-            while i > 0:
-
-                if (value / 2**(i-1)) >= 1:
-                    value = value - (2**(i-1))
-                    lookup.append(DetailLookup[lookupIdentifier][i - 1])
-                i -= 1
->>>>>>> eac722f3
-
-
-
-<<<<<<< HEAD
-=======
-#{message:SWOOP_ARMING_FLAGS,value:SWOOP_ARMING_FLAGS {armingCheckStatus : 0, armingCheckFlags1 : 0, armingCheckFlagsCommon : 1}}
-#{message:SWOOP_STATUS,value:SWOOP_STATUS {flightStatus : 0, waypointType : 0, nextWaypointType : 0}}
-#{message:SWOOP_ENERGY,value:SWOOP_ENERGY {ForwardEndurance : 3516, ForwardHealth : 1, ForwardWHrPortionRemaining : 84, HoverEndurance : 0, HoverHealth : 0, HoverWHrPortionRemaining : 0, ForwardTimeToNextLanding : 0, ForwardTimeToEndOfMission : 0, HoverTimeToNextLanding : 0, HoverTimeToEndOfMission : 0}}
-
->>>>>>> eac722f3
+
+
+
 
         self.flightStatus = None
         self.flightState = None
@@ -1719,13 +1590,6 @@
     #     speed['climb'] = self.climb
     #     return speed
 
-<<<<<<< HEAD
-=======
-    @property
-    def vfrhud(self):
-
-        return VFRHUD(self.climb)
->>>>>>> eac722f3
 
     @property
     def winddetails(self):
@@ -1767,77 +1631,11 @@
         battery['remaining'] = self.ForwardWHrPortionRemaining
         battery['health'] = self.ForwardHealth
         return battery
-<<<<<<< HEAD
         
-=======
-
-    @property
-    def speedtas(self):
-        speedtas = {}
-        speedtas['TAS'] = self.trueAirspeed
-        speedtas['forwardSetTAS'] = self.trueTrimSpeed
-        speedtas['airspeedMultiplierTAS'] = self.trueAirspeedMultiplier
-        speedtas['hoverSetClimbSpeed'] = self.parameters['Q_WP_SPEED_UP'] / 100
-        speedtas['hoverSetDescendSpeed'] = self.parameters['Q_WP_SPEED_DN'] / 100
-        return speedtas
-
-    @property
-    def speed(self):
-        speed = {}
-        speed['ground'] = round(self.groundspeed * 1.94384) # Converts to knot
-        speed['air'] = round(self.airspeed * 1.94384)       # Converts to knot
-        speed['climb'] = self.climb
-        return speed
-
-
-    @property
-    def position(self):
-        position = {}
-        position['lat'] =  self.location.global_frame.lat
-        position['lon'] =  self.location.global_frame.lon
-        position['alt'] =  round(self.location.global_frame.alt * 3.28084)
-        if self.rangefinder is not None and self.rangefinder.distance is not None:
-            position['lidar'] = round(self.rangefinder.distance * 3.28084)
-
-        position['track'] = round(self.track)
-        position['heading'] = self.heading
-        return position
-
-
-    @property
-
-    def gpsraw(self):
-
-        return GPSRaw(self.track)
-
->>>>>>> eac722f3
     @property
     def sensorsoffsets(self):
         return SensorOffsets(self.pixhawktemp)
-<<<<<<< HEAD
     
-=======
-
-    @property
-
-    def batterystatus(self):
-
-        return BatteryStatus(self.battery2_level)
-
-    @property
-
-    def battery2(self):
-
-        return Battery2(self.battery2_voltage,self.battery2_current)
-
-
-    @property
-
-    def swooparming(self):
-
-        return SwoopArming(self.swoop_armable, self.swoop_arming_check_flags)
-
->>>>>>> eac722f3
     @property
     def flags(self):
         return SwoopInFlightFlags(self._swoop_inflight_flags)
