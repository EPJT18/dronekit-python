# DroneAPI module
"""
This is the API Reference for the DroneKit-Python API.

The main API is the :py:class:`Vehicle` class.
The code snippet below shows how to use :py:func:`connect` to obtain an instance of a connected vehicle:

.. code:: python

    from dronekit import connect

    # Connect to the Vehicle using "connection string" (in this case an address on network)
    vehicle = connect('127.0.0.1:14550', wait_ready=True)

:py:class:`Vehicle` provides access to vehicle *state* through python attributes
(e.g. :py:attr:`Vehicle.mode`)
and to settings/parameters though the :py:attr:`Vehicle.parameters` attribute.
Asynchronous notification on vehicle attribute changes is available by registering listeners/observers.

Vehicle movement is primarily controlled using the :py:attr:`Vehicle.armed` attribute and
:py:func:`Vehicle.simple_takeoff` and :py:attr:`Vehicle.simple_goto` in GUIDED mode.

Velocity-based movement and control over other vehicle features can be achieved using custom MAVLink messages
(:py:func:`Vehicle.send_mavlink`, :py:func:`Vehicle.message_factory`).

It is also possible to work with vehicle "missions" using the :py:attr:`Vehicle.commands` attribute, and run them in AUTO mode.

A number of other useful classes and methods are listed below.

----
"""

from __future__ import print_function
import monotonic
import time
import socket
import sys
import os
import platform
import re
from dronekit.util import errprinter
from pymavlink import mavutil, mavwp
from Queue import Queue, Empty
from threading import Thread
import types
import threading
import math
import copy
import collections
from pymavlink.dialects.v10 import ardupilotmega


class APIException(Exception):
    """
    Base class for DroneKit related exceptions.

    :param String message: Message string describing the exception
    """

    def __init__(self, message):
        super(APIException, self).__init__(message)


class Attitude(object):
    """
    Attitude information.

    An object of this type is returned by :py:attr:`Vehicle.attitude`.

    .. _figure_attitude:

    .. figure:: http://upload.wikimedia.org/wikipedia/commons/thumb/c/c1/Yaw_Axis_Corrected.svg/500px-Yaw_Axis_Corrected.svg.png
        :width: 400px
        :alt: Diagram showing Pitch, Roll, Yaw
        :target: http://commons.wikimedia.org/wiki/File:Yaw_Axis_Corrected.svg

        Diagram showing Pitch, Roll, Yaw (`Creative Commons <http://commons.wikimedia.org/wiki/File:Yaw_Axis_Corrected.svg>`_)

    :param pitch: Pitch in radians
    :param yaw: Yaw in radians
    :param roll: Roll in radians
    """

    def __init__(self, pitch, yaw, roll):
        self.pitch = pitch
        self.yaw = yaw
        self.roll = roll

    def __str__(self):
        return "Attitude:pitch=%s,yaw=%s,roll=%s" % (self.pitch, self.yaw, self.roll)


class LocationGlobal(object):
    """
    A global location object.

    The latitude and longitude are relative to the `WGS84 coordinate system <http://en.wikipedia.org/wiki/World_Geodetic_System>`_.
    The altitude is relative to mean sea-level (MSL).

    For example, a global location object with altitude 30 metres above sea level might be defined as:

    .. code:: python

       LocationGlobal(-34.364114, 149.166022, 30)

    .. todo:: FIXME: Location class - possibly add a vector3 representation.

    An object of this type is owned by :py:attr:`Vehicle.location`. See that class for information on
    reading and observing location in the global frame.

    :param lat: Latitude.
    :param lon: Longitude.
    :param alt: Altitude in meters relative to mean sea-level (MSL).
    """

    def __init__(self, lat, lon, alt=None):
        self.lat = lat
        self.lon = lon
        self.alt = alt

        # This is for backward compatibility.
        self.local_frame = None
        self.global_frame = None

    def __str__(self):
        return "LocationGlobal:lat=%s,lon=%s,alt=%s" % (self.lat, self.lon, self.alt)


class LocationGlobalRelative(object):
    """
    A global location object, with attitude relative to home location altitude.

    The latitude and longitude are relative to the `WGS84 coordinate system <http://en.wikipedia.org/wiki/World_Geodetic_System>`_.
    The altitude is relative to the *home position*.

    For example, a ``LocationGlobalRelative`` object with an altitude of 30 metres above the home location might be defined as:

    .. code:: python

       LocationGlobalRelative(-34.364114, 149.166022, 30)

    .. todo:: FIXME: Location class - possibly add a vector3 representation.

    An object of this type is owned by :py:attr:`Vehicle.location`. See that class for information on
    reading and observing location in the global-relative frame.

    :param lat: Latitude.
    :param lon: Longitude.
    :param alt: Altitude in meters (relative to the home location).
    """

    def __init__(self, lat, lon, alt=None):
        self.lat = lat
        self.lon = lon
        self.alt = alt

        # This is for backward compatibility.
        self.local_frame = None
        self.global_frame = None

    def __str__(self):
        return "LocationGlobalRelative:lat=%s,lon=%s,alt=%s" % (self.lat, self.lon, self.alt)


class LocationLocal(object):
    """
    A local location object.

    The north, east and down are relative to the EKF origin.  This is most likely the location where the vehicle was turned on.

    An object of this type is owned by :py:attr:`Vehicle.location`. See that class for information on
    reading and observing location in the local frame.

    :param north: Position north of the EKF origin in meters.
    :param east: Position east of the EKF origin in meters.
    :param down: Position down from the EKF origin in meters. (i.e. negative altitude in meters)
    """

    def __init__(self, north, east, down):
        self.north = north
        self.east = east
        self.down = down

    def __str__(self):
        return "LocationLocal:north=%s,east=%s,down=%s" % (self.north, self.east, self.down)


class GPSInfo(object):
    """
    Standard information about GPS.

    If there is no GPS lock the parameters are set to ``None``.

    :param Int eph: GPS horizontal dilution of position (HDOP).
    :param Int epv: GPS vertical dilution of position (VDOP).
    :param Int fix_type: 0-1: no fix, 2: 2D fix, 3: 3D fix
    :param Int satellites_visible: Number of satellites visible.

    .. todo:: FIXME: GPSInfo class - possibly normalize eph/epv?  report fix type as string?
    """

    def __init__(self, eph, epv, fix_type, satellites_visible):
        self.eph = eph
        self.epv = epv
        self.fix_type = fix_type
        self.satellites_visible = satellites_visible

    def __str__(self):
        return "GPSInfo:fix=%s,num_sat=%s" % (self.fix_type, self.satellites_visible)


class Battery(object):
    """
    System battery information.

    An object of this type is returned by :py:attr:`Vehicle.battery`.

    :param voltage: Battery voltage in millivolts.
    :param current: Battery current, in 10 * milliamperes. ``None`` if the autopilot does not support current measurement.
    :param level: Remaining battery energy. ``None`` if the autopilot cannot estimate the remaining battery.
    """

    def __init__(self, voltage, current, level):
        self.voltage = voltage / 1000.0
        if current == -1:
            self.current = None
        else:
            self.current = current / 100.0
        if level == -1:
            self.level = None
        else:
            self.level = level

    def __str__(self):
        return "Battery:voltage={},current={},level={}".format(self.voltage, self.current,
                                                               self.level)


class Rangefinder(object):
    """
    Rangefinder readings.

    An object of this type is returned by :py:attr:`Vehicle.rangefinder`.

    :param distance: Distance (metres). ``None`` if the vehicle doesn't have a rangefinder.
    :param voltage: Voltage (volts). ``None`` if the vehicle doesn't have a rangefinder.
    """

    def __init__(self, distance, voltage):
        self.distance = distance
        self.voltage = voltage

    def __str__(self):
        return "Rangefinder: distance={}, voltage={}".format(self.distance, self.voltage)

class Version(object):
    """
    Autopilot version and type.

    An object of this type is returned by :py:attr:`Vehicle.version`.

    The version number can be read in a few different formats. To get it in a human-readable
    format, just print `vehicle.version`.  This might print something like "APM:Copter-3.3.2-rc4".

    .. versionadded:: 2.0.3

    .. py:attribute:: major

        Major version number (integer).

    .. py:attribute::minor

        Minor version number (integer).

    .. py:attribute:: patch

        Patch version number (integer).

    .. py:attribute:: release

        Release type (integer). See the enum `FIRMWARE_VERSION_TYPE <http://mavlink.org/messages/common#http://mavlink.org/messages/common#FIRMWARE_VERSION_TYPE_DEV>`_.

        This is a composite of the product release cycle stage (rc, beta etc) and the version in that cycle - e.g. 23.

    """
    def __init__(self, raw_version, autopilot_type, vehicle_type):
        self.autopilot_type = autopilot_type
        self.vehicle_type = vehicle_type
        self.raw_version = raw_version
        if(raw_version == None):
            self.major = None
            self.minor = None
            self.patch = None
            self.release = None
        else:
            self.major   = raw_version >> 24 & 0xFF
            self.minor   = raw_version >> 16 & 0xFF
            self.patch   = raw_version >> 8  & 0xFF
            self.release = raw_version & 0xFF

    def is_stable(self):
        """
        Returns True if the autopilot reports that the current firmware is a stable
        release (not a pre-release or development version).
        """
        return self.release == 255


    def release_version(self):
        """
        Returns the version within the release type (an integer).
        This method returns "23" for Copter-3.3rc23.
        """
        if self.release is None:
            return None
        if(self.release == 255):
            return 0
        return self.release % 64


    def release_type(self):
        """
        Returns text describing the release type e.g. "alpha", "stable" etc.
        """
        if self.release is None:
            return None
        types = [ "dev", "alpha", "beta", "rc" ]
        return types[self.release/64]

    def __str__(self):
        prefix=""

        if(self.autopilot_type == mavutil.mavlink.MAV_AUTOPILOT_ARDUPILOTMEGA):
            prefix += "APM:"
        elif(self.autopilot_type == mavutil.mavlink.MAV_AUTOPILOT_PX4):
            prefix += "PX4"
        else:
            prefix += "UnknownAutoPilot"

        if(self.vehicle_type == mavutil.mavlink.MAV_TYPE_QUADROTOR):
            prefix += "Copter-"
        elif(self.vehicle_type == mavutil.mavlink.MAV_TYPE_FIXED_WING):
            prefix += "Plane-"
        elif(self.vehicle_type == mavutil.mavlink.MAV_TYPE_GROUND_ROVER):
            prefix += "Rover-"
        else:
            prefix += "UnknownVehicleType%d-" % (self.vehicle_type)

        if self.release_type() is None:
            release_type = "UnknownReleaseType"
        elif self.is_stable():
            release_type = ""
        else:
            # e.g. "-rc23"
            release_type = "-" + str(self.release_type()) + str(self.release_version())

        return prefix + "%s.%s.%s" % (self.major, self.minor, self.patch) + release_type

class Capabilities:
    """
    Autopilot capabilities (supported message types and functionality).

    An object of this type is returned by :py:attr:`Vehicle.capabilities`.

    See the enum
    `MAV_PROTOCOL_CAPABILITY <http://mavlink.org/messages/common#MAV_PROTOCOL_CAPABILITY_MISSION_FLOAT>`_.

    .. versionadded:: 2.0.3


    .. py:attribute:: mission_float

        Autopilot supports MISSION float message type (Boolean).

    .. py:attribute:: param_float

        Autopilot supports the PARAM float message type (Boolean).

    .. py:attribute:: mission_int

        Autopilot supports MISSION_INT scaled integer message type (Boolean).

    .. py:attribute:: command_int

        Autopilot supports COMMAND_INT scaled integer message type (Boolean).

    .. py:attribute:: param_union

        Autopilot supports the PARAM_UNION message type (Boolean).

    .. py:attribute:: ftp

        Autopilot supports ftp for file transfers (Boolean).

    .. py:attribute:: set_attitude_target

        Autopilot supports commanding attitude offboard (Boolean).

    .. py:attribute:: set_attitude_target_local_ned

        Autopilot supports commanding position and velocity targets in local NED frame (Boolean).

    .. py:attribute:: set_altitude_target_global_int

        Autopilot supports commanding position and velocity targets in global scaled integers (Boolean).

    .. py:attribute:: terrain

        Autopilot supports terrain protocol / data handling (Boolean).

    .. py:attribute:: set_actuator_target

        Autopilot supports direct actuator control (Boolean).

    .. py:attribute:: flight_termination

        Autopilot supports the flight termination command (Boolean).

    .. py:attribute:: compass_calibration

        Autopilot supports onboard compass calibration (Boolean).
    """
    def __init__(self, capabilities):
        self.mission_float                  = (((capabilities >> 0)  & 1) == 1)
        self.param_float                    = (((capabilities >> 1)  & 1) == 1)
        self.mission_int                    = (((capabilities >> 2)  & 1) == 1)
        self.command_int                    = (((capabilities >> 3)  & 1) == 1)
        self.param_union                    = (((capabilities >> 4)  & 1) == 1)
        self.ftp                            = (((capabilities >> 5)  & 1) == 1)
        self.set_attitude_target            = (((capabilities >> 6)  & 1) == 1)
        self.set_attitude_target_local_ned  = (((capabilities >> 7)  & 1) == 1)
        self.set_altitude_target_global_int = (((capabilities >> 8)  & 1) == 1)
        self.terrain                        = (((capabilities >> 9)  & 1) == 1)
        self.set_actuator_target            = (((capabilities >> 10) & 1) == 1)
        self.flight_termination             = (((capabilities >> 11) & 1) == 1)
        self.compass_calibration            = (((capabilities >> 12) & 1) == 1)


class VehicleMode(object):
    """
    This object is used to get and set the current "flight mode".

    The flight mode determines the behaviour of the vehicle and what commands it can obey.
    The recommended flight modes for *DroneKit-Python* apps depend on the vehicle type:

    * Copter apps should use ``AUTO`` mode for "normal" waypoint missions and ``GUIDED`` mode otherwise.
    * Plane and Rover apps should use the ``AUTO`` mode in all cases, re-writing the mission commands if "dynamic"
      behaviour is required (they support only a limited subset of commands in ``GUIDED`` mode).
    * Some modes like ``RETURN_TO_LAUNCH`` can be used on all platforms. Care should be taken
      when using manual modes as these may require remote control input from the user.

    The available set of supported flight modes is vehicle-specific (see
    `Copter Modes <http://copter.ardupilot.com/wiki/flying-arducopter/flight-modes/>`_,
    `Plane Modes <http://plane.ardupilot.com/wiki/flying/flight-modes/>`_,
    `Rover Modes <http://rover.ardupilot.com/wiki/configuration-2/#mode_meanings>`_). If an unsupported mode is set the script
    will raise a ``KeyError`` exception.

    The :py:attr:`Vehicle.mode` attribute can be queried for the current mode.
    The code snippet below shows how to observe changes to the mode and then read the value:

    .. code:: python

        #Callback definition for mode observer
        def mode_callback(self, attr_name):
            print "Vehicle Mode", self.mode

        #Add observer callback for attribute `mode`
        vehicle.add_attribute_listener('mode', mode_callback)

    The code snippet below shows how to change the vehicle mode to AUTO:

    .. code:: python

        # Set the vehicle into auto mode
        vehicle.mode = VehicleMode("AUTO")

    For more information on getting/setting/observing the :py:attr:`Vehicle.mode`
    (and other attributes) see the :ref:`attributes guide <vehicle_state_attributes>`.

    .. py:attribute:: name

        The mode name, as a ``string``.
    """

    def __init__(self, name):
        self.name = name

    def __str__(self):
        return "VehicleMode:%s" % self.name

    def __eq__(self, other):
        return self.name == other

    def __ne__(self, other):
        return self.name != other


class SystemStatus(object):
    """
    This object is used to get and set the current "system status".

    An object of this type is returned by :py:attr:`Vehicle.system_status`.

    .. py:attribute:: state

        The system state, as a ``string``.
    """

    def __init__(self, state):
        self.state = state

    def __str__(self):
        return "SystemStatus:%s" % self.state

    def __eq__(self, other):
        return self.state == other

    def __ne__(self, other):
        return self.state != other


class HasObservers(object):
    def __init__(self):
        # A mapping from attr_name to a list of observers
        self._attribute_listeners = {}
        self._attribute_cache = {}



    def add_attribute_listener(self, attr_name, observer):
        """
        Add an attribute listener callback.

        The callback function (``observer``) is invoked differently depending on the *type of attribute*.
        Attributes that represent sensor values or which are used to monitor connection status are updated
        whenever a message is received from the vehicle. Attributes which reflect vehicle "state" are
        only updated when their values change (for example :py:attr:`Vehicle.system_status`,
        :py:attr:`Vehicle.armed`, and :py:attr:`Vehicle.mode`).

        The callback can be removed using :py:func:`remove_attribute_listener`.

        .. note::

            The :py:func:`on_attribute` decorator performs the same operation as this method, but with
            a more elegant syntax. Use ``add_attribute_listener`` by preference if you will need to remove
            the observer.

        The argument list for the callback is ``observer(object, attr_name, attribute_value)``:

        * ``self`` - the associated :py:class:`Vehicle`. This may be compared to a global vehicle handle
          to implement vehicle-specific callback handling (if needed).
        * ``attr_name`` - the attribute name. This can be used to infer which attribute has triggered
          if the same callback is used for watching several attributes.
        * ``value`` - the attribute value (so you don't need to re-query the vehicle object).

        The example below shows how to get callbacks for (global) location changes:

        .. code:: python

            #Callback to print the location in global frame
            def location_callback(self, attr_name, msg):
                print "Location (Global): ", msg

            #Add observer for the vehicle's current location
            vehicle.add_attribute_listener('global_frame', location_callback)

        See :ref:`vehicle_state_observe_attributes` for more information.

        :param String attr_name: The name of the attribute to watch (or '*' to watch all attributes).
        :param observer: The callback to invoke when a change in the attribute is detected.

        """
        l = self._attribute_listeners.get(attr_name)
        if l is None:
            l = []
            self._attribute_listeners[attr_name] = l
        if not observer in l:
            l.append(observer)

    def remove_attribute_listener(self, attr_name, observer):
        """
        Remove an attribute listener (observer) that was previously added using :py:func:`add_attribute_listener`.

        For example, the following line would remove a previously added vehicle 'global_frame'
        observer called ``location_callback``:

        .. code:: python

            vehicle.remove_attribute_listener('global_frame', location_callback)

        See :ref:`vehicle_state_observe_attributes` for more information.

        :param String attr_name: The attribute name that is to have an observer removed (or '*' to remove an 'all attribute' observer).
        :param observer: The callback function to remove.

        """
        l = self._attribute_listeners.get(attr_name)
        if l is not None:
            l.remove(observer)
            if len(l) == 0:
                del self._attribute_listeners[attr_name]

    def notify_attribute_listeners(self, attr_name, value, cache=False):
        """
        This method is used to update attribute observers when the named attribute is updated.

        You should call it in your message listeners after updating an attribute with
        information from a vehicle message.

        By default the value of ``cache`` is ``False`` and every update from the vehicle is sent to listeners
        (whether or not the attribute has changed).  This is appropriate for attributes which represent sensor
        or heartbeat-type monitoring.

        Set ``cache=True`` to update listeners only when the value actually changes (cache the previous
        attribute value). This should be used where clients will only ever need to know the value when it has
        changed. For example, this setting has been used for notifying :py:attr:`mode` changes.

        See :ref:`example_create_attribute` for more information.

        :param String attr_name: The name of the attribute that has been updated.
        :param value: The current value of the attribute that has been updated.
        :param Boolean cache: Set ``True`` to only notify observers when the attribute value changes.
        """
        # Cached values are not re-sent if they are unchanged.
        if cache:
            if attr_name in self._attribute_cache and self._attribute_cache[attr_name] == value:
                return
            self._attribute_cache[attr_name] = value

        # Notify observers.
        for fn in self._attribute_listeners.get(attr_name, []):
            try:
                fn(self, attr_name, value)
            except Exception as e:
                errprinter('>>> Exception in attribute handler for %s' %
                           attr_name)
                errprinter('>>> ' + str(e))

        for fn in self._attribute_listeners.get('*', []):
            try:
                fn(self, attr_name, value)
            except Exception as e:
                errprinter('>>> Exception in attribute handler for %s' %
                           attr_name)
                errprinter('>>> ' + str(e))

    def on_attribute(self, name):
        """
        Decorator for attribute listeners.

        The decorated function (``observer``) is invoked differently depending on the *type of attribute*.
        Attributes that represent sensor values or which are used to monitor connection status are updated
        whenever a message is received from the vehicle. Attributes which reflect vehicle "state" are
        only updated when their values change (for example :py:func:`Vehicle.system_status`,
        :py:attr:`Vehicle.armed`, and :py:attr:`Vehicle.mode`).

        The argument list for the callback is ``observer(object, attr_name, attribute_value)``

        * ``self`` - the associated :py:class:`Vehicle`. This may be compared to a global vehicle handle
          to implement vehicle-specific callback handling (if needed).
        * ``attr_name`` - the attribute name. This can be used to infer which attribute has triggered
          if the same callback is used for watching several attributes.
        * ``msg`` - the attribute value (so you don't need to re-query the vehicle object).

        .. note::

            There is no way to remove an attribute listener added with this decorator. Use
            :py:func:`add_attribute_listener` if you need to be able to remove
            the :py:func:`attribute listener <remove_attribute_listener>`.

        The code fragment below shows how you can create a listener for the attitude attribute.

        .. code:: python

            @vehicle.on_attribute('attitude')
            def attitude_listener(self, name, msg):
                print '%s attribute is: %s' % (name, msg)

        See :ref:`vehicle_state_observe_attributes` for more information.

        :param String attr_name: The name of the attribute to watch (or '*' to watch all attributes).
        :param observer: The callback to invoke when a change in the attribute is detected.
        """

        def decorator(fn):
            if isinstance(name, list):
                for n in name:
                    self.add_attribute_listener(n, fn)
            else:
                self.add_attribute_listener(name, fn)

        return decorator


class ChannelsOverride(dict):
    """
    A dictionary class for managing Vehicle channel overrides.

    Channels can be read, written, or cleared by index or using a dictionary syntax.
    To clear a value, set it to ``None`` or use ``del`` on the item.

    An object of this type is returned by :py:attr:`Vehicle.channels.overrides <Channels.overrides>`.

    For more information and examples see :ref:`example_channel_overrides`.
    """

    def __init__(self, vehicle):
        self._vehicle = vehicle
        self._count = 8  # Fixed by MAVLink
        self._active = True

    def __getitem__(self, key):
        return dict.__getitem__(self, str(key))

    def __setitem__(self, key, value):
        if not (int(key) > 0 and int(key) <= self._count):
            raise Exception('Invalid channel index %s' % key)
        if not value:
            try:
                dict.__delitem__(self, str(key))
            except:
                pass
        else:
            dict.__setitem__(self, str(key), value)
        self._send()

    def __delitem__(self, key):
        dict.__delitem__(self, str(key))
        self._send()

    def __len__(self):
        return self._count

    def _send(self):
        if self._active:
            overrides = [0] * 8
            for k, v in self.iteritems():
                overrides[int(k) - 1] = v
            self._vehicle._master.mav.rc_channels_override_send(0, 0, *overrides)


class Channels(dict):
    """
    A dictionary class for managing RC channel information associated with a :py:class:`Vehicle`.

    An object of this type is accessed through :py:attr:`Vehicle.channels`. This object also stores
    the current vehicle channel overrides through its :py:attr:`overrides` attribute.

    For more information and examples see :ref:`example_channel_overrides`.
    """

    def __init__(self, vehicle, count):
        self._vehicle = vehicle
        self._count = count
        self._overrides = ChannelsOverride(vehicle)

        # populate readback
        self._readonly = False
        for k in range(0, count):
            self[k + 1] = None
        self._readonly = True

    @property
    def count(self):
        """
        The number of channels defined in the dictionary (currently 8).
        """
        return self._count

    def __getitem__(self, key):
        return dict.__getitem__(self, str(key))

    def __setitem__(self, key, value):
        if self._readonly:
            raise TypeError('__setitem__ is not supported on Channels object')
        return dict.__setitem__(self, str(key), value)

    def __len__(self):
        return self._count

    def _update_channel(self, channel, value):
        # If we have channels on different ports, we expand the Channels
        # object to support them.
        channel = int(channel)
        self._readonly = False
        self[channel] = value
        self._readonly = True
        self._count = max(self._count, channel)

    @property
    def overrides(self):
        """
        Attribute to read, set and clear channel overrides (also known as "rc overrides")
        associated with a :py:class:`Vehicle` (via :py:class:`Vehicle.channels`). This is an
        object of type :py:class:`ChannelsOverride`.

        For more information and examples see :ref:`example_channel_overrides`.

        To set channel overrides:

        .. code:: python

            # Set and clear overrids using dictionary syntax (clear by setting override to none)
            vehicle.channels.overrides = {'5':None, '6':None,'3':500}

            # You can also set and clear overrides using indexing syntax
            vehicle.channels.overrides['2'] = 200
            vehicle.channels.overrides['2'] = None

            # Clear using 'del'
            del vehicle.channels.overrides['3']

            # Clear all overrides by setting an empty dictionary
            vehicle.channels.overrides = {}

        Read the channel overrides either as a dictionary or by index. Note that you'll get
        a ``KeyError`` exception if you read a channel override that has not been set.

        .. code:: python

            # Get all channel overrides
            print " Channel overrides: %s" % vehicle.channels.overrides
            # Print just one channel override
            print " Ch2 override: %s" % vehicle.channels.overrides['2']
        """
        return self._overrides

    @overrides.setter
    def overrides(self, newch):
        self._overrides._active = False
        self._overrides.clear()
        for k, v in newch.iteritems():
            if v:
                self._overrides[str(k)] = v
            else:
                try:
                    del self._overrides[str(k)]
                except:
                    pass
        self._overrides._active = True
        self._overrides._send()


class Locations(HasObservers):
    """
    An object for holding location information in global, global relative and local frames.

    :py:class:`Vehicle` owns an object of this type. See :py:attr:`Vehicle.location` for information on
    reading and observing location in the different frames.

    The different frames are accessed through the members, which are created with this object.
    They can be read, and are observable.
    """

    def __init__(self, vehicle):
        super(Locations, self).__init__()

        self._lat = None
        self._lon = None
        self._alt = None
        self._relative_alt = None

        @vehicle.on_message('GLOBAL_POSITION_INT')
        def listener(vehicle, name, m):
            (self._lat, self._lon) = (m.lat / 1.0e7, m.lon / 1.0e7)
            self._relative_alt = m.relative_alt / 1000.0
            self.notify_attribute_listeners('global_relative_frame', self.global_relative_frame)
            vehicle.notify_attribute_listeners('location.global_relative_frame',
                                               vehicle.location.global_relative_frame)

            if self._alt != None or m.alt != 0:
                # Require first alt value to be non-0
                # TODO is this the proper check to do?
                self._alt = m.alt / 1000.0
                self.notify_attribute_listeners('global_frame', self.global_frame)
                vehicle.notify_attribute_listeners('location.global_frame',
                                                   vehicle.location.global_frame)

            vehicle.notify_attribute_listeners('location', vehicle.location)

        self._north = None
        self._east = None
        self._down = None

        @vehicle.on_message('LOCAL_POSITION_NED')
        def listener(vehicle, name, m):
            self._north = m.x
            self._east = m.y
            self._down = m.z
            self.notify_attribute_listeners('local_frame', self.local_frame)
            vehicle.notify_attribute_listeners('location.local_frame', vehicle.location.local_frame)
            vehicle.notify_attribute_listeners('location', vehicle.location)

    @property
    def local_frame(self):
        """
        Location in local NED frame (a :py:class:`LocationGlobalRelative`).

        This is accessed through the :py:attr:`Vehicle.location` attribute:

        .. code-block:: python

            print "Local Location: %s" % vehicle.location.local_frame

        This location will not start to update until the vehicle is armed.
        """
        return LocationLocal(self._north, self._east, self._down)

    @property
    def global_frame(self):
        """
        Location in global frame (a :py:class:`LocationGlobal`).

        The latitude and longitude are relative to the
        `WGS84 coordinate system <http://en.wikipedia.org/wiki/World_Geodetic_System>`_.
        The altitude is relative to mean sea-level (MSL).

        This is accessed through the :py:attr:`Vehicle.location` attribute:

        .. code-block:: python

            print "Global Location: %s" % vehicle.location.global_frame
            print "Sea level altitude is: %s" % vehicle.location.global_frame.alt

        Its ``lat`` and ``lon`` attributes are populated shortly after GPS becomes available.
        The ``alt`` can take several seconds longer to populate (from the barometer).
        Listeners are not notified of changes to this attribute until it has fully populated.

        To watch for changes you can use :py:func:`Vehicle.on_attribute` decorator or
        :py:func:`add_attribute_listener` (decorator approach shown below):

        .. code-block:: python

            @vehicle.on_attribute('location.global_frame')
            def listener(self, attr_name, value):
                print " Global: %s" % value

            #Alternatively, use decorator: ``@vehicle.location.on_attribute('global_frame')``.
        """
        return LocationGlobal(self._lat, self._lon, self._alt)

    @property
    def global_relative_frame(self):
        """
        Location in global frame, with altitude relative to the home location
        (a :py:class:`LocationGlobalRelative`).

        The latitude and longitude are relative to the
        `WGS84 coordinate system <http://en.wikipedia.org/wiki/World_Geodetic_System>`_.
        The altitude is relative to :py:attr:`home location <Vehicle.home_location>`.

        This is accessed through the :py:attr:`Vehicle.location` attribute:

        .. code-block:: python

            print "Global Location (relative altitude): %s" % vehicle.location.global_relative_frame
            print "Altitude relative to home_location: %s" % vehicle.location.global_relative_frame.alt
        """
        return LocationGlobalRelative(self._lat, self._lon, self._relative_alt)


class Vehicle(HasObservers):
    """
    The main vehicle API.

    Vehicle state is exposed through 'attributes' (e.g. :py:attr:`heading`). All attributes can be
    read, and some are also settable
    (:py:attr:`mode`, :py:attr:`armed` and :py:attr:`home_location`).

    Attributes can also be asynchronously monitored for changes by registering listener callback
    functions.

    Vehicle "settings" (parameters) are read/set using the :py:attr:`parameters` attribute.
    Parameters can be iterated and are also individually observable.

    Vehicle movement is primarily controlled using the :py:attr:`armed` attribute and
    :py:func:`simple_takeoff` and :py:func:`simple_goto` in GUIDED mode.

    It is also possible to work with vehicle "missions" using the :py:attr:`commands` attribute,
    and run them in AUTO mode.

    The guide contains more detailed information on the different ways you can use
    the ``Vehicle`` class:

    - :doc:`guide/vehicle_state_and_parameters`
    - :doc:`guide/copter/guided_mode`
    - :doc:`guide/auto_mode`


    .. note::

        This class currently exposes just the attributes that are most commonly used by all
        vehicle types. if you need to add additional attributes then subclass ``Vehicle``
        as demonstrated in :doc:`examples/create_attribute`.

        Please then :doc:`contribute <contributing/contributions_api>` your additions back
        to the project!
    """

    def __init__(self, handler):
        super(Vehicle, self).__init__()

        self._handler = handler
        self._master = handler.master

        # Cache all updated attributes for wait_ready.
        # By default, we presume all "commands" are loaded.
        self._ready_attrs = set(['commands'])

        # Default parameters when calling wait_ready() or wait_ready(True).
        self._default_ready_attrs = ['parameters', 'gps_0', 'armed', 'mode', 'attitude']

        @self.on_attribute('*')
        def listener(_, name, value):
            self._ready_attrs.add(name)

        # Attaches message listeners.
        self._message_listeners = dict()

        @handler.forward_message
        def listener(_, msg):
            self.notify_message_listeners(msg.get_type(), msg)

        self._location = Locations(self)
        self._vx = None
        self._vy = None
        self._vz = None

        @self.on_message('GLOBAL_POSITION_INT')
        def listener(self, name, m):
            (self._vx, self._vy, self._vz) = (m.vx / 100.0, m.vy / 100.0, m.vz / 100.0)
            self.notify_attribute_listeners('velocity', self.velocity)

        self._pitch = None
        self._yaw = None
        self._roll = None
        self._pitchspeed = None
        self._yawspeed = None
        self._rollspeed = None

        @self.on_message('ATTITUDE')
        def listener(self, name, m):
            self._pitch = m.pitch
            self._yaw = m.yaw
            self._roll = m.roll
            self._pitchspeed = m.pitchspeed
            self._yawspeed = m.yawspeed
            self._rollspeed = m.rollspeed
            self.notify_attribute_listeners('attitude', self.attitude)

        self._heading = None
        self._airspeed = None
        self._groundspeed = None

        @self.on_message('VFR_HUD')
        def listener(self, name, m):
            self._heading = m.heading
            self.notify_attribute_listeners('heading', self.heading)
            self._airspeed = m.airspeed
            self.notify_attribute_listeners('airspeed', self.airspeed)
            self._groundspeed = m.groundspeed
            self.notify_attribute_listeners('groundspeed', self.groundspeed)

        self._rngfnd_distance = None
        self._rngfnd_voltage = None

        @self.on_message('RANGEFINDER')
        def listener(self, name, m):
            self._rngfnd_distance = m.distance
            self._rngfnd_voltage = m.voltage
            self.notify_attribute_listeners('rangefinder', self.rangefinder)

        self._mount_pitch = None
        self._mount_yaw = None
        self._mount_roll = None

        @self.on_message('MOUNT_STATUS')
        def listener(self, name, m):
            self._mount_pitch = m.pointing_a / 100.0
            self._mount_roll = m.pointing_b / 100.0
            self._mount_yaw = m.pointing_c / 100.0
            self.notify_attribute_listeners('mount', self.mount_status)

        self._capabilities = None
        self._raw_version =None
        self._autopilot_version_msg_count = 0

        @self.on_message('AUTOPILOT_VERSION')
        def listener(vehicle, name, m):
            self._capabilities = m.capabilities
            self._raw_version = m.flight_sw_version
            self._autopilot_version_msg_count += 1
            if self._capabilities != 0 or self._autopilot_version_msg_count > 5:
                # ArduPilot <3.4 fails to send capabilities correctly
                # straight after boot, and even older versions send
                # this back as always-0.
                vehicle.remove_message_listener('HEARTBEAT', self.send_capabilties_request)
            self.notify_attribute_listeners('autopilot_version', self._raw_version)

        # gimbal
        self._gimbal = Gimbal(self)

        # All keys are strings.
        self._channels = Channels(self, 8)

        @self.on_message('RC_CHANNELS_RAW')
        def listener(self, name, m):
            def set_rc(chnum, v):
                '''Private utility for handling rc channel messages'''
                # use port to allow ch nums greater than 8
                self._channels._update_channel(str(m.port * 8 + chnum), v)

            set_rc(1, m.chan1_raw)
            set_rc(2, m.chan2_raw)
            set_rc(3, m.chan3_raw)
            set_rc(4, m.chan4_raw)
            set_rc(5, m.chan5_raw)
            set_rc(6, m.chan6_raw)
            set_rc(7, m.chan7_raw)
            set_rc(8, m.chan8_raw)
            self.notify_attribute_listeners('channels', self.channels)

        self._voltage = None
        self._current = None
        self._level = None

        @self.on_message('SYS_STATUS')
        def listener(self, name, m):
            self._voltage = m.voltage_battery
            self._current = m.current_battery
            self._level = m.battery_remaining
            self.notify_attribute_listeners('battery', self.battery)

        self._eph = None
        self._epv = None
        self._satellites_visible = None
        self._fix_type = None  # FIXME support multiple GPSs per vehicle - possibly by using componentId

        @self.on_message('GPS_RAW_INT')
        def listener(self, name, m):
            self._eph = m.eph
            self._epv = m.epv
            self._satellites_visible = m.satellites_visible
            self._fix_type = m.fix_type
            self.notify_attribute_listeners('gps_0', self.gps_0)

        self._current_waypoint = 0

        @self.on_message(['WAYPOINT_CURRENT', 'MISSION_CURRENT'])
        def listener(self, name, m):
            self._current_waypoint = m.seq

        self._ekf_poshorizabs = False
        self._ekf_constposmode = False
        self._ekf_predposhorizabs = False

        @self.on_message('EKF_STATUS_REPORT')
        def listener(self, name, m):
            # boolean: EKF's horizontal position (absolute) estimate is good
            self._ekf_poshorizabs = (m.flags & ardupilotmega.EKF_POS_HORIZ_ABS) > 0
            # boolean: EKF is in constant position mode and does not know it's absolute or relative position
            self._ekf_constposmode = (m.flags & ardupilotmega.EKF_CONST_POS_MODE) > 0
            # boolean: EKF's predicted horizontal position (absolute) estimate is good
            self._ekf_predposhorizabs = (m.flags & ardupilotmega.EKF_PRED_POS_HORIZ_ABS) > 0

            self.notify_attribute_listeners('ekf_ok', self.ekf_ok, cache=True)

        self._flightmode = 'AUTO'
        self._armed = False
        self._system_status = None
        self._autopilot_type = None#PX4, ArduPilot, etc.
        self._vehicle_type = None#quadcopter, plane, etc.

        @self.on_message('HEARTBEAT')
        def listener(self, name, m):
            self._armed = (m.base_mode & mavutil.mavlink.MAV_MODE_FLAG_SAFETY_ARMED) != 0
            self.notify_attribute_listeners('armed', self.armed, cache=True)
            self._autopilot_type = m.autopilot
            self._vehicle_type = m.type
            if self._is_mode_available(m.custom_mode) == False:
                raise APIException("mode %s not available on mavlink definition" % m.custom_mode)
            self._flightmode = self._mode_mapping_bynumber[m.custom_mode]
            self.notify_attribute_listeners('mode', self.mode, cache=True)
            self._system_status = m.system_status
            self.notify_attribute_listeners('system_status', self.system_status, cache=True)

        # Waypoints.

        self._home_location = None
        self._wploader = mavwp.MAVWPLoader()
        self._wp_loaded = True
        self._wp_uploaded = None
        self._wpts_dirty = False
        self._commands = CommandSequence(self)

        @self.on_message(['WAYPOINT_COUNT', 'MISSION_COUNT'])
        def listener(self, name, msg):
            if not self._wp_loaded:
                self._wploader.clear()
                self._wploader.expected_count = msg.count
                self._master.waypoint_request_send(0)

        @self.on_message(['WAYPOINT', 'MISSION_ITEM'])
        def listener(self, name, msg):
            if not self._wp_loaded:
                if msg.seq == 0:
                    if not (msg.x == 0 and msg.y == 0 and msg.z == 0):
                        self._home_location = LocationGlobal(msg.x, msg.y, msg.z)

                if msg.seq > self._wploader.count():
                    # Unexpected waypoint
                    pass
                elif msg.seq < self._wploader.count():
                    # Waypoint duplicate
                    pass
                else:
                    self._wploader.add(msg)

                    if msg.seq + 1 < self._wploader.expected_count:
                        self._master.waypoint_request_send(msg.seq + 1)
                    else:
                        self._wp_loaded = True
                        self.notify_attribute_listeners('commands', self.commands)

        # Waypoint send to master
        @self.on_message(['WAYPOINT_REQUEST', 'MISSION_REQUEST'])
        def listener(self, name, msg):
            if self._wp_uploaded != None:
                wp = self._wploader.wp(msg.seq)
                handler.fix_targets(wp)
                self._master.mav.send(wp)
                self._wp_uploaded[msg.seq] = True

        # TODO: Waypoint loop listeners

        # Parameters.

        start_duration = 0.2
        repeat_duration = 1

        self._params_count = -1
        self._params_set = []
        self._params_loaded = False
        self._params_start = False
        self._params_map = {}
        self._params_last = monotonic.monotonic()  # Last new param.
        self._params_duration = start_duration
        self._parameters = Parameters(self)

        @handler.forward_loop
        def listener(_):
            # Check the time duration for last "new" params exceeds watchdog.
            if not self._params_start:
                return

            if None not in self._params_set and not self._params_loaded:
                self._params_loaded = True
                self.notify_attribute_listeners('parameters', self.parameters)

            if not self._params_loaded and monotonic.monotonic() - self._params_last > self._params_duration:
                c = 0
                for i, v in enumerate(self._params_set):
                    if v == None:
                        self._master.mav.param_request_read_send(0, 0, '', i)
                        c += 1
                        if c > 50:
                            break
                self._params_duration = repeat_duration
                self._params_last = monotonic.monotonic()

        @self.on_message(['PARAM_VALUE'])
        def listener(self, name, msg):
            # If we discover a new param count, assume we
            # are receiving a new param set.
            if self._params_count != msg.param_count:
                self._params_loaded = False
                self._params_start = True
                self._params_count = msg.param_count
                self._params_set = [None] * msg.param_count

            # Attempt to set the params. We throw an error
            # if the index is out of range of the count or
            # we lack a param_id.
            try:
                if msg.param_index < msg.param_count and msg:
                    if self._params_set[msg.param_index] == None:
                        self._params_last = monotonic.monotonic()
                        self._params_duration = start_duration
                    self._params_set[msg.param_index] = msg
                self._params_map[msg.param_id] = msg.param_value
                self._parameters.notify_attribute_listeners(msg.param_id, msg.param_value,
                                                            cache=True)
            except:
                import traceback
                traceback.print_exc()

        # Heartbeats.

        self._heartbeat_started = False
        self._heartbeat_lastsent = 0
        self._heartbeat_lastreceived = 0
        self._heartbeat_timeout = False

        self._heartbeat_warning = 5
        self._heartbeat_error = 30
        self._heartbeat_system = None

        @handler.forward_loop
        def listener(_):
            # Send 1 heartbeat per second
            if monotonic.monotonic() - self._heartbeat_lastsent > 1:
                self._master.mav.heartbeat_send(mavutil.mavlink.MAV_TYPE_GCS,
                                                mavutil.mavlink.MAV_AUTOPILOT_INVALID, 0, 0, 0)
                self._heartbeat_lastsent = monotonic.monotonic()

            # Timeouts.
            if self._heartbeat_started:
                if self._heartbeat_error and self._heartbeat_error > 0 and monotonic.monotonic(
                ) - self._heartbeat_lastreceived > self._heartbeat_error:
                    raise APIException('No heartbeat in %s seconds, aborting.' %
                                       self._heartbeat_error)
                elif monotonic.monotonic() - self._heartbeat_lastreceived > self._heartbeat_warning:
                    if self._heartbeat_timeout == False:
                        errprinter('>>> Link timeout, no heartbeat in last %s seconds' %
                                   self._heartbeat_warning)
                        self._heartbeat_timeout = True

        @self.on_message(['HEARTBEAT'])
        def listener(self, name, msg):
            self._heartbeat_system = msg.get_srcSystem()
            self._heartbeat_lastreceived = monotonic.monotonic()
            if self._heartbeat_timeout:
                errprinter('>>> ...link restored.')
            self._heartbeat_timeout = False

        self._last_heartbeat = None

        @handler.forward_loop
        def listener(_):
            if self._heartbeat_lastreceived:
                self._last_heartbeat = monotonic.monotonic() - self._heartbeat_lastreceived
                self.notify_attribute_listeners('last_heartbeat', self.last_heartbeat)

    @property
    def last_heartbeat(self):
        """
        Time since last MAVLink heartbeat was received (in seconds).

        The attribute can be used to monitor link activity and implement script-specific timeout handling.

        For example, to pause the script if no heartbeat is received for more than 1 second you might implement
        the following observer, and use ``pause_script`` in a program loop to wait until the link is recovered:

        .. code-block:: python

            pause_script=False

            @vehicle.on_attribute('last_heartbeat')
            def listener(self, attr_name, value):
                global pause_script
                if value > 1 and not pause_script:
                    print "Pausing script due to bad link"
                    pause_script=True;
                if value < 1 and pause_script:
                    pause_script=False;
                    print "Un-pausing script"

        The observer will be called at the period of the messaging loop (about every 0.01 seconds). Testing
        on SITL indicates that ``last_heartbeat`` averages about .5 seconds, but will rarely exceed 1.5 seconds
        when connected. Whether heartbeat monitoring can be useful will very much depend on the application.


        .. note::

            If you just want to change the heartbeat timeout you can modify the ``heartbeat_timeout``
            parameter passed to the :py:func:`connect() <dronekit.connect>` function.

        """
        return self._last_heartbeat

    def on_message(self, name):
        """
        Decorator for message listener callback functions.

        .. tip::

            This is the most elegant way to define message listener callback functions.
            Use :py:func:`add_message_listener` only if you need to be able to
            :py:func:`remove the listener <remove_message_listener>` later.

        A decorated message listener function is called with three arguments every time the
        specified message is received:

        * ``self`` - the current vehicle.
        * ``name`` - the name of the message that was intercepted.
        * ``message`` - the actual message (a `pymavlink <http://www.qgroundcontrol.org/mavlink/pymavlink>`_
          `class <https://www.samba.org/tridge/UAV/pymavlink/apidocs/classIndex.html>`_).

        For example, in the fragment below ``my_method`` will be called for every heartbeat message:

        .. code:: python

            @vehicle.on_message('HEARTBEAT')
            def my_method(self, name, msg):
                pass

        See :ref:`mavlink_messages` for more information.

        :param String name: The name of the message to be intercepted by the decorated listener function (or '*' to get all messages).
        """

        def decorator(fn):
            if isinstance(name, list):
                for n in name:
                    self.add_message_listener(n, fn)
            else:
                self.add_message_listener(name, fn)

        return decorator

    def add_message_listener(self, name, fn):
        """
        Adds a message listener function that will be called every time the specified message is received.

        .. tip::

            We recommend you use :py:func:`on_message` instead of this method as it has a more elegant syntax.
            This method is only preferred if you need to be able to
            :py:func:`remove the listener <remove_message_listener>`.

        The callback function must have three arguments:

        * ``self`` - the current vehicle.
        * ``name`` - the name of the message that was intercepted.
        * ``message`` - the actual message (a `pymavlink <http://www.qgroundcontrol.org/mavlink/pymavlink>`_
          `class <https://www.samba.org/tridge/UAV/pymavlink/apidocs/classIndex.html>`_).

        For example, in the fragment below ``my_method`` will be called for every heartbeat message:

        .. code:: python

            #Callback method for new messages
            def my_method(self, name, msg):
                pass

            vehicle.add_message_listener('HEARTBEAT',my_method)

        See :ref:`mavlink_messages` for more information.

        :param String name: The name of the message to be intercepted by the listener function (or '*' to get all messages).
        :param fn: The listener function that will be called if a message is received.
        """
        name = str(name)
        if name not in self._message_listeners:
            self._message_listeners[name] = []
        if fn not in self._message_listeners[name]:
            self._message_listeners[name].append(fn)

    def remove_message_listener(self, name, fn):
        """
        Removes a message listener (that was previously added using :py:func:`add_message_listener`).

        See :ref:`mavlink_messages` for more information.

        :param String name: The name of the message for which the listener is to be removed (or '*' to remove an 'all messages' observer).
        :param fn: The listener callback function to remove.

        """
        name = str(name)
        if name in self._message_listeners:
            if fn in self._message_listeners[name]:
                self._message_listeners[name].remove(fn)
                if len(self._message_listeners[name]) == 0:
                    del self._message_listeners[name]

    def notify_message_listeners(self, name, msg):
        for fn in self._message_listeners.get(name, []):
            try:
                fn(self, name, msg)
            except Exception as e:
                errprinter('>>> Exception in message handler for %s' %
                           msg.get_type())
                errprinter('>>> ' + str(e))

        for fn in self._message_listeners.get('*', []):
            try:
                fn(self, name, msg)
            except Exception as e:
                errprinter('>>> Exception in message handler for %s' %
                           msg.get_type())
                errprinter('>>> ' + str(e))


    def close(self):
        return self._handler.close()

    def flush(self):
        """
        Call ``flush()`` after :py:func:`adding <CommandSequence.add>` or :py:func:`clearing <CommandSequence.clear>` mission commands.

        After the return from ``flush()`` any writes are guaranteed to have completed (or thrown an
        exception) and future reads will see their effects.

        .. warning::

            This method is deprecated. It has been replaced by
            :py:func:`Vehicle.commands.upload() <Vehicle.commands.upload>`.
        """
        return self.commands.upload()

    #
    # Private sugar methods
    #

    @property
    def _mode_mapping(self):
        return self._master.mode_mapping()

    @property
    def _mode_mapping_bynumber(self):
        return mavutil.mode_mapping_bynumber(self._vehicle_type)

    def _is_mode_available(self, mode_code):
        return mode_code in self._mode_mapping_bynumber

    #
    # Operations to support the standard API.
    #

    @property
    def mode(self):
        """
        This attribute is used to get the current vehicle mode (:py:class:`VehicleMode`).

        .. code:: python

            # Print the vehicle mode
            print "Mode: %s" % vehicle.mode
            
            # Print the vehicle mode name
            print "Mode name: %s" % vehicle.mode.name
            
        The value of the attribute can be set using :py:func:`try_set_mode`.

        .. warning::
        
            The attribute can also be used to *set* the mode.
            This is deprecated, and may be removed in a future version.
        """
        if not self._flightmode:
            return None
        return VehicleMode(self._flightmode)

    @mode.setter
    def mode(self, v):
        self._master.set_mode(self._mode_mapping[v.name])
        
        
    def try_set_mode(self, value, wait_ready=True, retries=2, timeout=3):
        """
        Send a message to change the vehicle mode.
        
        The API should primarily be used as shown below:
        
        .. code-block:: python

            # Set the mode using a VehicleMode
            vehicle.try_set_mode(VehicleMode("GUIDED")) 
        
            # Set the mode using a string
            vehicle.try_set_mode("STABILIZE")

        When used in this way the method will send a message (with retries) to set the new mode 
        and will either return when the :py:attr:`mode` has changed or raise an exception 
        on failure. You can also set the number of retries and the timeout
        between re-sending the message, if needed.

        The function will return immediately if the new value is the same as the current value.
        
        Setting ``wait_ready=False`` sends the message and then returns immediately 
        (without checking the result).
        
        .. tip:: 
        
            We recommend the default (``wait_ready=True``) because it safely implements 
            the checking and resending that you would otherwise have to do yourself to determine when the
            mode has changed.
        
        :param VehicleMode value: The new :py:class:`VehicleMode` (or mode name, as a string).
        :param Bool wait_ready: ``True`` (default) wait until the value has changed before completing. 
            ``False`` to send the request and complete immediately.
        :param int retries: Number of attempts to resend the message.
        :param int timeout: Time to wait for the value to change before retrying/exiting (in seconds). 
        """
        # Allow users to specify the target mode as a string.
        if type(value)==str:
           value=VehicleMode(value)
        # Return immediately if target value is current value.
        if value.name == self.mode.name:
            return
                
        #If method is non waiting send command immediately.
        if wait_ready==False:
            self._master.set_mode(self._mode_mapping[value.name])
            return

        #Otherwise execute retry code  
        for retry_num in range(0,retries):
            self._master.set_mode(self._mode_mapping[value.name])
            start_time=time.time()
            while time.time()-start_time <= timeout:
                if value.name == self.mode.name:
                    return
                time.sleep(0.1)
                
        #No more retries. Raise exception.
        raise APIException('Unable to change mode.')

    @property
    def location(self):
        """
        The vehicle location in global, global relative and local frames (:py:class:`Locations`).

        The different frames are accessed through its members:

        * :py:attr:`global_frame <dronekit.Locations.global_frame>` (:py:class:`LocationGlobal`)
        * :py:attr:`global_relative_frame <dronekit.Locations.global_relative_frame>` (:py:class:`LocationGlobalRelative`)
        * :py:attr:`local_frame <dronekit.Locations.local_frame>` (:py:class:`LocationLocal`)

        For example, to print the location in each frame for a ``vehicle``:

        .. code-block:: python

            # Print location information for `vehicle` in all frames (default printer)
            print "Global Location: %s" % vehicle.location.global_frame
            print "Global Location (relative altitude): %s" % vehicle.location.global_relative_frame
            print "Local Location: %s" % vehicle.location.local_frame    #NED

            # Print altitudes in the different frames (see class definitions for other available information)
            print "Altitude (global frame): %s" % vehicle.location.global_frame.alt
            print "Altitude (global relative frame): %s" % vehicle.location.global_relative_frame.alt
            print "Altitude (NED frame): %s" % vehicle.location.local_frame.down

        .. note::

            All the location "values" (e.g. ``global_frame.lat``) are initially
            created with value ``None``. The ``global_frame``, ``global_relative_frame``
            latitude and longitude values are populated shortly after initialisation but
            ``global_frame.alt`` may take a few seconds longer to be updated.
            The ``local_frame`` does not populate until the vehicle is armed.

        The attribute and its members are observable. To watch for changes in all frames using a listener
        created using a decorator (you can also define a listener and explicitly add it).

        .. code-block:: python

            @vehicle.on_attribute('location')
            def listener(self, attr_name, value):
                # `self`: :py:class:`Vehicle` object that has been updated.
                # `attr_name`: name of the observed attribute - 'location'
                # `value` is the updated attribute value (a :py:class:`Locations`). This can be queried for the frame information
                print " Global: %s" % value.global_frame
                print " GlobalRelative: %s" % value.global_relative_frame
                print " Local: %s" % value.local_frame

        To watch for changes in just one attribute (in this case ``global_frame``):

        .. code-block:: python

            @vehicle.on_attribute('location.global_frame')
            def listener(self, attr_name, value):
                # `self`: :py:class:`Locations` object that has been updated.
                # `attr_name`: name of the observed attribute - 'global_frame'
                # `value` is the updated attribute value.
                print " Global: %s" % value

            #Or watch using decorator: ``@vehicle.location.on_attribute('global_frame')``.
        """
        return self._location

    @property
    def battery(self):
        """
        Current system batter status (:py:class:`Battery`).
        """
        if self._voltage == None or self._current == None or self._level == None:
            return None
        return Battery(self._voltage, self._current, self._level)

    @property
    def rangefinder(self):
        """
        Rangefinder distance and voltage values (:py:class:`Rangefinder`).
        """
        return Rangefinder(self._rngfnd_distance, self._rngfnd_voltage)

    @property
    def velocity(self):
        """
        Current velocity as a three element list ``[ vx, vy, vz ]`` (in meter/sec).
        """
        return [self._vx, self._vy, self._vz]

    @property
    def version(self):
        """
        The autopilot version and type in a :py:class:`Version` object.

        .. versionadded:: 2.0.3
        """
        return Version(self._raw_version, self._autopilot_type, self._vehicle_type)

    @property
    def capabilities(self):
        """
        The autopilot capabilities in a :py:class:`Capabilities` object.

        .. versionadded:: 2.0.3
        """
        return Capabilities(self._capabilities)

    @property
    def attitude(self):
        """
        Current vehicle attitude - pitch, yaw, roll (:py:class:`Attitude`).
        """
        return Attitude(self._pitch, self._yaw, self._roll)

    @property
    def gps_0(self):
        """
        GPS position information (:py:class:`GPSInfo`).
        """
        return GPSInfo(self._eph, self._epv, self._fix_type, self._satellites_visible)

    @property
    def armed(self):
        """
        This attribute can be used to get the ``armed`` state of the vehicle (``boolean``).

        .. code:: python

            # Print the armed state for the vehicle
            print "Armed: %s" % vehicle.armed
            
        To arm/disarm the vehicle use :py:func:`try_set_armed`.

        .. warning::
        
            The attribute can also be used to *set* the armed state.
            This is deprecated, and may be removed in a future version.
        """
        return self._armed

    @armed.setter
    def armed(self, value):
        if bool(value) != self._armed:
            if value:
                self._master.arducopter_arm()
            else:
                self._master.arducopter_disarm()
                

    def try_set_armed(self, value=True, wait_ready=True, retries=2, timeout=3):
        """
        Send a message to arm (default) or disarm the vehicle.
        
        The API should primarily be used as shown below:
        
        .. code-block:: python
        
            # Arm the vehicle
            if vehicle.is_armable: //Required!
                vehicle.try_set_armed() #returns when armed

            # Disarm the vehicle
            vehicle.try_set_armed(value=False) #returns when disarmed
        
        When used in this way the method will send a message (with retries) to arm/disarm 
        the vehicle and will either return when the :py:attr:`armed` state has changed or 
        raise an exception on failure. You can also set the number of retries and the timeout
        between re-sending the message, if needed.

        The function will return immediately if the new value is the same as the current value.
        The function will raise an exception if called to arm a vehicle that is not 
        armable (see :py:attr:`is_armable`).
        
        Setting ``wait_ready=False`` sends the message and then returns immediately 
        (without checking the result).
        
        .. tip:: 
        
            We recommend the default (``wait_ready=True``) because it safely implements all
            the checking that you would otherwise have to do yourself to determine when the
            armed state has changed.
        
        :param Bool value: ``True`` (default) to arm, ``False`` to disarm.
        :param Bool wait_ready: ``True`` (default) wait until the value has changed before completing. 
            ``False`` to send the request and complete immediately.
        :param int retries: Number of attempts to resend the message.
        :param int timeout: Time to wait for the value to change before retrying/exiting (in seconds). 
        """
        # Return immediately if target value is current value.
        if bool(value) == self._armed:
            return
            
        # Invoke callback or raise exception if attempting to arm when not armable.
        if self._armed==False and not self.is_armable and bool(value)==True:
            raise APIException('Attempting to arm when not armable.')
                
        #If method is non waiting send command immediately.
        if wait_ready==False:
            if value:
                self._master.arducopter_arm()
            else:
                self._master.arducopter_disarm()
            return

        #Otherwise execute retry code  
        for retry_num in range(0,retries):
            if value:
                self._master.arducopter_arm()
            else:
                self._master.arducopter_disarm()
            start_time=time.time()
            while time.time()-start_time <= timeout:
                if bool(value) == self._armed:
                    return
                time.sleep(0.1)
                
        #No more retries. Raise exception.
        raise APIException('Unable to arm.')
                

    @property
    def is_armable(self):
        """
<<<<<<< HEAD
        Returns ``True`` if the vehicle is ready to :py:func:`arm <try_set_armed>`, ``false`` otherwise (``Boolean``).
        
=======
        Returns ``True`` if the vehicle is ready to arm, false otherwise (``Boolean``).

>>>>>>> b91bf76c
        This attribute wraps a number of pre-arm checks, ensuring that the vehicle has booted,
        has a good GPS fix, and that the EKF pre-arm is complete.
        """
        # check that mode is not INITIALSING
        # check that we have a GPS fix
        # check that EKF pre-arm is complete
        return self.mode != 'INITIALISING' and self.gps_0.fix_type > 1 and self._ekf_predposhorizabs

    @property
    def system_status(self):
        """
        System status (:py:class:`SystemStatus`).

        The status has a ``state`` property with one of the following values:

        * ``UNINIT``: Uninitialized system, state is unknown.
        * ``BOOT``: System is booting up.
        * ``CALIBRATING``: System is calibrating and not flight-ready.
        * ``STANDBY``: System is grounded and on standby. It can be launched any time.
        * ``ACTIVE``: System is active and might be already airborne. Motors are engaged.
        * ``CRITICAL``: System is in a non-normal flight mode. It can however still navigate.
        * ``EMERGENCY``: System is in a non-normal flight mode. It lost control over parts
          or over the whole airframe. It is in mayday and going down.
        * ``POWEROFF``: System just initialized its power-down sequence, will shut down now.
        """
        return {
            0: SystemStatus('UNINIT'),
            1: SystemStatus('BOOT'),
            2: SystemStatus('CALIBRATING'),
            3: SystemStatus('STANDBY'),
            4: SystemStatus('ACTIVE'),
            5: SystemStatus('CRITICAL'),
            6: SystemStatus('EMERGENCY'),
            7: SystemStatus('POWEROFF'),
        }.get(self._system_status, None)

    @property
    def heading(self):
        """
        Current heading in degrees - 0..360, where North = 0 (``int``).
        """
        return self._heading

    @property
    def groundspeed(self):
        """
        Current groundspeed in metres/second (``double``).

<<<<<<< HEAD
        To set the groundspeed use :py:func:`try_set_target_groundspeed`.

        .. warning::

            The ability to directly set the airspeed using this attribute
            is deprecated, and may be removed in a future version.
=======
        This attribute is settable. The set value is the default target groundspeed
        when moving the vehicle using :py:func:`simple_goto` (or other position-based
        movement commands).
>>>>>>> b91bf76c
        """
        return self._groundspeed

    @groundspeed.setter
    def groundspeed(self, speed):
        speed_type = 1 # ground speed
        msg = self.message_factory.command_long_encode(
            0, 0,    # target system, target component
            mavutil.mavlink.MAV_CMD_DO_CHANGE_SPEED, #command
            0, #confirmation
            speed_type, #param 1
            speed, # speed in metres/second
            -1, 0, 0, 0, 0 #param 3 - 7
            )

        # send command to vehicle
        self.send_mavlink(msg)

        
    def try_set_target_groundspeed(self, speed, wait_ready=True):
        """
        Send a message to change the vehicle groundspeed. The set value is the 
        default target speed when moving the vehicle using :py:func:`simple_goto` 
        (or other position-based movement commands).
        
        The API **must** be used as shown below (or an exception will be raised):
        
        .. code-block:: python

            # Set the speed
            vehicle.try_set_target_groundspeed(5, wait_ready=False)

        Using ``wait_ready=False`` the message will be sent immediately but may not be received 
        or acted on by the autopilot. Users can monitor :py:attr:`groundseed` 
        to determine if the command has had any effect.
        
        .. note::
        
            ``wait_ready=True`` (default) is not supported and will raise an exception.
            This is inconvenient, but is done to future proof the API for when a robust
            synchronous speed setter can be written.
            
        .. todo::
        
            We should monitor for receipt of the message but there is no
            robust way to trust the COMMAND_ACK and no method to
            read back the current speed setting:
            https://github.com/diydrones/ardupilot/issues/3636
            
        
        :param float speed: The target speed.
        """
        if wait_ready == True:
            raise APIException('try_set_target_groundspeed() must be called with wait_ready=True (False not supported).')
        speed_type = 1 # ground speed
        msg = self.message_factory.command_long_encode(
            0, 0,    # target system, target component
            mavutil.mavlink.MAV_CMD_DO_CHANGE_SPEED, #command
            0, #confirmation
            speed_type, #param 1
            speed, # speed in metres/second
            -1, 0, 0, 0, 0 #param 3 - 7
            )
                
        self.send_mavlink(msg)


    @property
    def airspeed(self):
        """
        Current airspeed in metres/second (``double``).
<<<<<<< HEAD
        
        To set the airspeed use :py:func:`try_set_target_airspeed`.
        
        .. warning::
        
            The ability to directly set the airspeed using this attribute
            is deprecated, and may be removed in a future version.
=======

        This attribute is settable. The set value is the default target airspeed
        when moving the vehicle using :py:func:`simple_goto` (or other position-based
        movement commands).
>>>>>>> b91bf76c
        """
        return self._airspeed

    @airspeed.setter
    def airspeed(self, speed):
        speed_type = 0 # air speed
        msg = self.message_factory.command_long_encode(
            0, 0,    # target system, target component
            mavutil.mavlink.MAV_CMD_DO_CHANGE_SPEED, #command
            0, #confirmation
            speed_type, #param 1
            speed, # speed in metres/second
            -1, 0, 0, 0, 0 #param 3 - 7
            )

        # send command to vehicle
        self.send_mavlink(msg)
<<<<<<< HEAD
        

    def try_set_target_airspeed(self, speed, wait_ready=True):
        """
        Send a message to change the vehicle airspeed. The set value is the 
        default target airspeed when moving the vehicle using :py:func:`simple_goto` 
        (or other position-based movement commands).
        
        The API **must** be used as shown below (or an exception will be raised):
        
        .. code-block:: python

            # Set the speed
            vehicle.try_set_target_airspeed(5, wait_ready=False)

        Using ``wait_ready=False`` the message will be sent immediately but may not be received 
        or acted on by the autopilot. Users can monitor :py:attr:`airspeed` 
        to determine if the command has had any effect.
        
        .. note::
        
            ``wait_ready=True`` (default) is not supported and if used will raise an exception.
            This is inconvenient, but is done to future proof the API for when a robust
            synchronous speed setter can be written.
        
        
        .. todo::
        
            We should monitor for receipt of the message but there is no
            robust way to trust the COMMAND_ACK and no method to
            read back the current speed setting:
            https://github.com/diydrones/ardupilot/issues/3636
            
        
        :param float speed: The target speed.
        :param Boolean wait_ready: Set ``False`` to send the command immediately. This is required as waiting version is not implemented.
        """
        if wait_ready == True:
            raise APIException('try_set_target_airspeed() must be called with wait_ready=True (False not supported).')
        speed_type = 0 # air speed
        msg = self.message_factory.command_long_encode(
            0, 0,    # target system, target component
            mavutil.mavlink.MAV_CMD_DO_CHANGE_SPEED, #command
            0, #confirmation
            speed_type, #param 1
            speed, # speed in metres/second
            -1, 0, 0, 0, 0 #param 3 - 7
            )
                
        self.send_mavlink(msg)


        
=======

>>>>>>> b91bf76c
    @property
    def gimbal(self):
        """
        Gimbal object for controlling, viewing and observing gimbal status (:py:class:`Gimbal`).

        .. versionadded:: 2.0.1
        """
        return self._gimbal

    @property
    def mount_status(self):
        """
        .. warning:: This method is deprecated. It has been replaced by :py:attr:`gimbal`.

        Current status of the camera mount (gimbal) as a three element list: ``[ pitch, yaw, roll ]``.

        The values in the list are set to ``None`` if no mount is configured.
        """
        return [self._mount_pitch, self._mount_yaw, self._mount_roll]

    @property
    def ekf_ok(self):
        """
        ``True`` if the EKF status is considered acceptable, ``False`` otherwise (``boolean``).
        """
        # legacy check for dronekit-python for solo
        # use same check that ArduCopter::system.pde::position_ok() is using
        if self.armed:
            return self._ekf_poshorizabs and not self._ekf_constposmode
        else:
            return self._ekf_poshorizabs or self._ekf_predposhorizabs

    @property
    def channels(self):
        """
        The RC channel values from the RC Transmitter (:py:class:`Channels`).

        The attribute can also be used to set and read RC Override (channel override) values
        via :py:attr:`Vehicle.channels.override <dronekit.Channels.overrides>`.

        For more information and examples see :ref:`example_channel_overrides`.

        To read the channels from the RC transmitter:

        .. code:: python

            # Get all channel values from RC transmitter
            print "Channel values from RC Tx:", vehicle.channels

            # Access channels individually
            print "Read channels individually:"
            print " Ch1: %s" % vehicle.channels['1']
            print " Ch2: %s" % vehicle.channels['2']

        """
        return self._channels

    @property
    def home_location(self):
        """
        The current home location (:py:class:`LocationGlobal`).

        To get the attribute you must first download the :py:func:`Vehicle.commands`.
        The attribute has a value of ``None`` until :py:func:`Vehicle.commands` has been downloaded
        **and** the autopilot has set an initial home location (typically where the vehicle first gets GPS lock).

        .. code-block:: python

            #Connect to a vehicle object (for example, on com14)
            vehicle = connect('com14', wait_ready=True)

            # Download the vehicle waypoints (commands). Wait until download is complete.
            cmds = vehicle.commands
            cmds.download()
            cmds.wait_ready()

            # Get the home location
            home = vehicle.home_location

        The ``home_location`` is not observable.
<<<<<<< HEAD
        
        The attribute can be written using :py:func:`try_set_home_location` after it has successfully 
        been populated from the vehicle. 
        
        .. warning::
        
            This setter is deprecated. Instead use :py:func:`try_set_home_location`.
            
            If you use this method the value sent to the vehicle is cached in the attribute 
            (and can potentially get out of date if you don't re-download ``Vehicle.commands``):
            
            Setting the value with this method will fail silently 
            if the specified location is more than 50km from the EKF origin.
=======

        The attribute can be written (in the same way as any other attribute) after it has successfully
        been populated from the vehicle. The value sent to the vehicle is cached in the attribute
        (and can potentially get out of date if you don't re-download ``Vehicle.commands``):

        .. warning::

            Setting the value will fail silently if the specified location is more than 50km from the EKF origin.


>>>>>>> b91bf76c
        """
        return copy.copy(self._home_location)

    @home_location.setter
    def home_location(self, pos):
        """
        Sets the home location (``LocationGlobal``).

        The value cannot be set until it has successfully been read from the vehicle. After being
        set the value is cached in the home_location attribute and does not have to be re-read.

        .. note::

            Setting the value will fail silently if the specified location is more than 50km from the EKF origin.
            
        .. warning::
        
            This setter is deprecated. Instead use :py:func:`try_set_home_location`.
        """

        if not isinstance(pos, LocationGlobal):
            raise Exception('Expecting home_location to be set to a LocationGlobal.')

        # Set cached home location.
        self._home_location = copy.copy(pos)

        # Send MAVLink update.
        self.send_mavlink(self.message_factory.command_long_encode(
            0, 0,  # target system, target component
            mavutil.mavlink.MAV_CMD_DO_SET_HOME,  # command
            0,  # confirmation
            2,  # param 1: 1 to use current position, 2 to use the entered values.
            0, 0, 0,  # params 2-4
            pos.lat, pos.lon, pos.alt))
            


    def try_set_home_location(self, pos, wait_ready=True):
        """
        Attempts to set the home location (``LocationGlobal``).
        
        The value cannot be set until it has successfully been read from the vehicle. 
        Setting the value will also fail if the target location is more than 50km from the EKF origin.
        
        The method can be called with ``wait_ready=True`` (the default) as shown:
        
        .. code-block:: python

            a_location = LocationGlobal(-34.364114, 149.166022, 30)
            vehicle.try_set_home_location(a_location) #Returns if home_location is verified as set
        
        This verifies the home location was changed by re-downloading the home location 
        and comparing it to the original value. It raises an exception if the values do not match.
        
        Calling the method with ``wait_ready=False`` will try and send the home location value to the autopilot. 
        This can fail silently and readers will need to write code (as below) to populate the :py:attr:`home_location`
        and confirm the value is correct.
        
        .. code-block:: python

            a_location = LocationGlobal(-34.364114, 149.166022, 30)
            # Set home location
            vehicle.try_set_home_location(a_location, wait_ready=False) #Returns immediately

            # Get new value of home location by re-downloading commands
            cmds = vehicle.commands
            cmds.download()
            cmds.wait_ready()
            print " New Home Location (from vehicle): %s" % vehicle.home_location

        .. note:: 

            The ``wait_ready=True`` version verifies the value has changed but can take a long time to complete
            if the autopilot has a large mission (On ArduPilot the home_location is stored in the mission data).
            By contrast the other method is fast, but can silently fail.
            
        :param LocationGlobal pos: The `LocationGlobal` to set as home location.
        :param Boolean wait_ready: ``True`` (default) to wait until the 
            home location has been re-downloaded/confirmed before returning. Set ``False`` to just set the home
            location and then return.
        """

        if not isinstance(pos, LocationGlobal):
            raise Exception('Expecting home_location to be set to a LocationGlobal.')

        # Send MAVLink update.
        self.send_mavlink(self.message_factory.command_long_encode(
            0, 0,  # target system, target component
            mavutil.mavlink.MAV_CMD_DO_SET_HOME,  # command
            0,  # confirmation
            2,  # param 1: 1 to use current position, 2 to use the entered values.
            0, 0, 0,  # params 2-4
            pos.lat, pos.lon, pos.alt))

        if wait_ready==True:
            old_home_location=self.home_location
            cmds = self.commands
            cmds.download()
            cmds.wait_ready()
            # Test that home location has changed for success. 
            #   Would be better to test that new home location is same as pos
            #   but that is subject to rounding errors so direct comparion difficult.
            if old_home_location==self.home_location:
                raise Exception('Setting home location failed. Can only be called after home first set by GPS.')


    @property
    def commands(self):
        """
        Gets the editable waypoints/current mission for this vehicle (:py:class:`CommandSequence`).

        This can be used to get, create, and modify a mission.

        :returns: A :py:class:`CommandSequence` containing the waypoints for this vehicle.
        """
        return self._commands

    @property
    def parameters(self):
        """
        The (editable) parameters for this vehicle (:py:class:`Parameters`).
        """
        return self._parameters


    def simple_takeoff(self, alt=None):
        """
        Take off and fly the vehicle to the specified altitude (in metres) and then wait for another command.

        .. note::

            This function should only be used on Copter vehicles.


        The vehicle must be in GUIDED mode and armed before this is called.

        There is no mechanism for notification when the correct altitude is reached,
        and if another command arrives before that point (e.g. :py:func:`simple_goto`) it will be run instead.

        .. warning::

           Apps should code to ensure that the vehicle will reach a safe altitude before
           other commands are executed. A good example is provided in the guide topic :doc:`guide/taking_off`.

        :param alt: Target height, in metres.
        """
        if alt is not None:
            altitude = float(alt)
            if math.isnan(alt) or math.isinf(alt):
                raise ValueError("Altitude was NaN or Infinity. Please provide a real number")
            self._master.mav.command_long_send(0, 0, mavutil.mavlink.MAV_CMD_NAV_TAKEOFF,
                                                  0, 0, 0, 0, 0, 0, 0, altitude)

    def simple_goto(self, location, airspeed=None, groundspeed=None):
        '''
        Go to a specified global location (:py:class:`LocationGlobal` or :py:class:`LocationGlobalRelative`).

        There is no mechanism for notification when the target location is reached, and if another command arrives
        before that point that will be executed immediately.

        You can optionally set the desired airspeed or groundspeed (this is identical to setting
        :py:attr:`airspeed` or :py:attr:`groundspeed`). The vehicle will determine what speed to
        use if the values are not set or if they are both set.

        The method will change the :py:class:`VehicleMode` to ``GUIDED`` if necessary.

        .. code:: python

            # Set mode to guided - this is optional as the simple_goto method will change the mode if needed.
            vehicle.mode = VehicleMode("GUIDED")

            # Set the LocationGlobal to head towards
            a_location = LocationGlobal(-34.364114, 149.166022, 30)
            vehicle.simple_goto(a_location)

        :param location: The target location (:py:class:`LocationGlobal` or :py:class:`LocationGlobalRelative`).
        :param airspeed: Target airspeed in m/s (optional).
        :param groundspeed: Target groundspeed in m/s (optional).
        '''
        if isinstance(location, LocationGlobalRelative):
            frame = mavutil.mavlink.MAV_FRAME_GLOBAL_RELATIVE_ALT
            alt = location.alt
        elif isinstance(location, LocationGlobal):
            # This should be the proper code:
            # frame = mavutil.mavlink.MAV_FRAME_GLOBAL
            # However, APM discards information about the relative frame
            # and treats any alt value as relative. So we compensate here.
            frame = mavutil.mavlink.MAV_FRAME_GLOBAL_RELATIVE_ALT
            if not self.home_location:
                self.commands.download()
                self.commands.wait_ready()
            alt = location.alt - self.home_location.alt
        else:
            raise APIException('Expecting location to be LocationGlobal or LocationGlobalRelative.')

        self._master.mav.mission_item_send(0, 0, 0, frame,
                                           mavutil.mavlink.MAV_CMD_NAV_WAYPOINT, 2, 0, 0,
                                           0, 0, 0, location.lat, location.lon,
                                           alt)

        if airspeed != None:
            self.airspeed = airspeed
        if groundspeed != None:
            self.groundspeed = groundspeed

    def send_mavlink(self, message):
        """
        This method is used to send raw MAVLink "custom messages" to the vehicle.

        The function can send arbitrary messages/commands to the connected vehicle at any time and in any vehicle mode.
        It is particularly useful for controlling vehicles outside of missions (for example, in GUIDED mode).

        The :py:func:`message_factory <dronekit.Vehicle.message_factory>` is used to create messages in the appropriate format.

        For more information see the guide topic: :ref:`guided_mode_how_to_send_commands`.

        :param message: A ``MAVLink_message`` instance, created using :py:func:`message_factory <dronekit.Vehicle.message_factory>`.
            There is need to specify the system id, component id or sequence number of messages as the API will set these appropriately.
        """
        self._master.mav.send(message)

    @property
    def message_factory(self):
        """
        Returns an object that can be used to create 'raw' MAVLink messages that are appropriate for this vehicle.
        The message can then be sent using :py:func:`send_mavlink(message) <dronekit.Vehicle.send_mavlink>`.

        .. note::

            Vehicles support a subset of the messages defined in the MAVLink standard. For more information
            about the supported sets see wiki topics:
            `Copter Commands in Guided Mode <http://dev.ardupilot.com/wiki/copter-commands-in-guided-mode/>`_
            and `Plane Commands in Guided Mode <http://dev.ardupilot.com/wiki/plane-commands-in-guided-mode/>`_.

        All message types are defined in the central MAVLink github repository.  For example, a Pixhawk understands
        the following messages (from `pixhawk.xml <https://github.com/mavlink/mavlink/blob/master/message_definitions/v1.0/pixhawk.xml>`_):

        .. code:: xml

          <message id="153" name="IMAGE_TRIGGER_CONTROL">
               <field type="uint8_t" name="enable">0 to disable, 1 to enable</field>
          </message>

        The name of the factory method will always be the lower case version of the message name with *_encode* appended.
        Each field in the XML message definition must be listed as arguments to this factory method.  So for this example
        message, the call would be:

        .. code:: python

            msg = vehicle.message_factory.image_trigger_control_encode(True)
            vehicle.send_mavlink(msg)

        Some message types include "addressing information". If present, there is no need to specify the ``target_system``
        id (just set to zero) as DroneKit will automatically update messages with the correct ID for the connected
        vehicle before sending.
        The ``target_component`` should be set to 0 (broadcast) unless the message is to specific component.
        CRC fields and sequence numbers (if defined in the message type) are automatically set by DroneKit and can also
        be ignored/set to zero.

        For more information see the guide topic: :ref:`guided_mode_how_to_send_commands`.
        """
        return self._master.mav

    def initialize(self, rate=4, heartbeat_timeout=30):
        self._handler.start()

        # Start heartbeat polling.
        start = monotonic.monotonic()
        self._heartbeat_error = heartbeat_timeout or 0
        self._heartbeat_started = True
        self._heartbeat_lastreceived = start

        # Poll for first heartbeat.
        # If heartbeat times out, this will interrupt.
        while self._handler._alive:
            time.sleep(.1)
            if self._heartbeat_lastreceived != start:
                break
        if not self._handler._alive:
            raise APIException('Timeout in initializing connection.')

        # Register target_system now.
        self._handler.target_system = self._heartbeat_system

        # Wait until board has booted.
        while True:
            if self._flightmode not in [None, 'INITIALISING', 'MAV']:
                break
            time.sleep(0.1)

        # Initialize data stream.
        if rate != None:
            self._master.mav.request_data_stream_send(0, 0, mavutil.mavlink.MAV_DATA_STREAM_ALL,
                                                      rate, 1)

        self.add_message_listener('HEARTBEAT', self.send_capabilties_request)

        # Ensure initial parameter download has started.
        while True:
            # This fn actually rate limits itself to every 2s.
            # Just retry with persistence to get our first param stream.
            self._master.param_fetch_all()
            time.sleep(0.1)
            if self._params_count > -1:
                break

    def send_capabilties_request(self, vehicle, name, m):
        '''Request an AUTOPILOT_VERSION packet'''
        capability_msg = vehicle.message_factory.command_long_encode(0, 0, mavutil.mavlink.MAV_CMD_REQUEST_AUTOPILOT_CAPABILITIES, 0, 1, 0, 0, 0, 0, 0, 0)
        vehicle.send_mavlink(capability_msg)

    def wait_ready(self, *types, **kwargs):
        """
        Waits for specified attributes to be populated from the vehicle (values are initially ``None``).

        This is typically called "behind the scenes" to ensure that :py:func:`connect` does not return until
        attributes have populated (via the ``wait_ready`` parameter). You can also use it after connecting to
        wait on a specific value(s).

        There are two ways to call the method:

        .. code-block:: python

            #Wait on default attributes to populate
            vehicle.wait_ready(True)

            #Wait on specified attributes (or array of attributes) to populate
            vehicle.wait_ready('mode','airspeed')

        Using the ``wait_ready(True)`` waits on :py:attr:`parameters`, :py:attr:`gps_0`,
        :py:attr:`armed`, :py:attr:`mode`, and :py:attr:`attitude`. In practice this usually
        means that all supported attributes will be populated.

        By default, the method will timeout after 30 seconds and raise an exception if the
        attributes were not populated.

        :param types: ``True`` to wait on the default set of attributes, or a
            comma-separated list of the specific attributes to wait on.
        :param int timeout: Timeout in seconds after which the method will raise an exception
            (the default) or return ``False``. The default timeout is 30 seconds.
        :param Boolean raise_exception: If ``True`` the method will raise an exception on timeout,
            otherwise the method will return ``False``. The default is ``True`` (raise exception).
        """
        timeout = kwargs.get('timeout', 30)
        raise_exception = kwargs.get('raise_exception', True)

        # Vehicle defaults for wait_ready(True) or wait_ready()
        if list(types) == [True] or list(types) == []:
            types = self._default_ready_attrs

        if not all(isinstance(item, basestring) for item in types):
            raise APIException('wait_ready expects one or more string arguments.')

        # Wait for these attributes to have been set.
        await = set(types)
        start = monotonic.monotonic()
        while not await.issubset(self._ready_attrs):
            time.sleep(0.1)
            if monotonic.monotonic() - start > timeout:
                if raise_exception:
                    raise APIException('wait_ready experienced a timeout after %s seconds.' %
                                       timeout)
                else:
                    return False

        return True


class Gimbal(object):
    """
    Gimbal status and control.

    An object of this type is returned by :py:attr:`Vehicle.gimbal`. The
    gimbal orientation can be obtained from its :py:attr:`roll`, :py:attr:`pitch` and
    :py:attr:`yaw` attributes.

    The gimbal orientation can be set explicitly using :py:func:`rotate`
    or you can set the gimbal (and vehicle) to track a specific "region of interest" using
    :py:func:`target_location`.

    .. note::

        * The orientation attributes are created with values of ``None``. If a gimbal is present,
          the attributes are populated shortly after initialisation by messages from the autopilot.
        * The attribute values reflect the last gimbal setting-values rather than actual measured values.
          This means that the values won't change if you manually move the gimbal, and that the value
          will change when you set it, even if the specified orientation is not supported.
        * A gimbal may not support all axes of rotation. For example, the Solo gimbal will set pitch
          values from 0 to -90 (straight ahead to straight down), it will rotate the vehicle to follow specified
          yaw values, and will ignore roll commands (not supported).
    """

    def __init__(self, vehicle):
        super(Gimbal, self).__init__()

        self._pitch = None
        self._roll = None
        self._yaw = None
        self._vehicle = vehicle

        @vehicle.on_message('MOUNT_STATUS')
        def listener(vehicle, name, m):
            self._pitch = m.pointing_a / 100.0
            self._roll = m.pointing_b / 100.0
            self._yaw = m.pointing_c / 100.0
            vehicle.notify_attribute_listeners('gimbal', vehicle.gimbal)

    @property
    def pitch(self):
        """
        Gimbal pitch in degrees relative to the vehicle (see diagram for :ref:`attitude <figure_attitude>`).
        A value of 0 represents a camera pointed straight ahead relative to the front of the vehicle,
        while -90 points the camera straight down.

        .. note::

            This is the last pitch value sent to the gimbal (not the actual/measured pitch).
        """
        return self._pitch

    @property
    def roll(self):
        """
        Gimbal roll in degrees relative to the vehicle (see diagram for :ref:`attitude <figure_attitude>`).

        .. note::

            This is the last roll value sent to the gimbal (not the actual/measured roll).
        """
        return self._roll

    @property
    def yaw(self):
        """
        Gimbal yaw in degrees relative to *global frame* (0 is North, 90 is West, 180 is South etc).

        .. note::

            This is the last yaw value sent to the gimbal (not the actual/measured yaw).
        """
        return self._yaw

    def rotate(self, pitch, roll, yaw):
        """
        Rotate the gimbal to a specific vector.

        .. code-block:: python

            #Point the gimbal straight down
            vehicle.gimbal.rotate(-90, 0, 0)

        :param pitch: Gimbal pitch in degrees relative to the vehicle (see diagram for :ref:`attitude <figure_attitude>`).
            A value of 0 represents a camera pointed straight ahead relative to the front of the vehicle,
            while -90 points the camera straight down.
        :param roll: Gimbal roll in degrees relative to the vehicle (see diagram for :ref:`attitude <figure_attitude>`).
        :param yaw: Gimbal yaw in degrees relative to *global frame* (0 is North, 90 is West, 180 is South etc.)
        """
        msg = self._vehicle.message_factory.mount_configure_encode(
                    0, 1,    # target system, target component
                    mavutil.mavlink.MAV_MOUNT_MODE_MAVLINK_TARGETING,  #mount_mode
                    1,  # stabilize roll
                    1,  # stabilize pitch
                    1,  # stabilize yaw
                    )
        self._vehicle.send_mavlink(msg)
        msg = self._vehicle.message_factory.mount_control_encode(
                    0, 1,    # target system, target component
                    pitch * 100, # pitch is in centidegrees
                    roll * 100, # roll
                    yaw * 100, # yaw is in centidegrees
                    0) # save position
        self._vehicle.send_mavlink(msg)

    def target_location(self,roi):
        """
        Point the gimbal at a specific region of interest (ROI).

        .. code-block:: python

            #Set the camera to track the current home location.
            vehicle.gimbal.target_location(vehicle.home_location)

        The target position must be defined in a :py:class:`LocationGlobalRelative` or :py:class:`LocationGlobal`.

        This function can be called in AUTO or GUIDED mode.

        In order to clear an ROI you can send a location with all zeros (e.g. ``LocationGlobalRelative(0,0,0)``).

        :param roi: Target location in global relative frame.
        """
        #set gimbal to targeting mode
        msg = self._vehicle.message_factory.mount_configure_encode(
                    0, 1,    # target system, target component
                    mavutil.mavlink.MAV_MOUNT_MODE_GPS_POINT,  #mount_mode
                    1,  # stabilize roll
                    1,  # stabilize pitch
                    1,  # stabilize yaw
                    )
        self._vehicle.send_mavlink(msg)

        #Get altitude relative to home irrespective of Location object passed in.
        if isinstance(roi, LocationGlobalRelative):
            alt = roi.alt
        elif isinstance(roi, LocationGlobal):
            if not self.home_location:
                self.commands.download()
                self.commands.wait_ready()
            alt = roi.alt - self.home_location.alt
        else:
            raise APIException('Expecting location to be LocationGlobal or LocationGlobalRelative.')

        #set the ROI
        msg = self._vehicle.message_factory.command_long_encode(
                    0, 1,    # target system, target component
                    mavutil.mavlink.MAV_CMD_DO_SET_ROI, #command
                    0, #confirmation
                    0, 0, 0, 0, #params 1-4
                    roi.lat,
                    roi.lon,
                    alt
                    )
        self._vehicle.send_mavlink(msg)

    def release(self):
        """
        Release control of the gimbal to the user (RC Control).

        This should be called once you've finished controlling the mount with either :py:func:`rotate`
        or :py:func:`target_location`. Control will automatically be released if you change vehicle mode.
        """
        msg = self._vehicle.message_factory.mount_configure_encode(
                    0, 1,    # target system, target component
                    mavutil.mavlink.MAV_MOUNT_MODE_RC_TARGETING,  #mount_mode
                    1,  # stabilize roll
                    1,  # stabilize pitch
                    1,  # stabilize yaw
                    )
        self._vehicle.send_mavlink(msg)

    def __str__(self):
        return "Gimbal: pitch={0}, roll={1}, yaw={2}".format(self.pitch, self.roll, self.yaw)


class Parameters(collections.MutableMapping, HasObservers):
    """
    This object is used to get and set the values of named parameters for a vehicle. See the following links for information about
    the supported parameters for each platform: `Copter Parameters <http://copter.ardupilot.com/wiki/configuration/arducopter-parameters/>`_,
    `Plane Parameters <http://plane.ardupilot.com/wiki/arduplane-parameters/>`_, `Rover Parameters <http://rover.ardupilot.com/wiki/apmrover2-parameters/>`_.

    The code fragment below shows how to get and set the value of a parameter.

    .. code:: python

        # Print the value of the THR_MIN parameter.
        print "Param: %s" % vehicle.parameters['THR_MIN']

        # Change the parameter value to something different.
        vehicle.parameters['THR_MIN']=100

    It is also possible to observe parameters and to iterate the :py:attr:`Vehicle.parameters`.

    For more information see :ref:`the guide <vehicle_state_parameters>`.
    """

    def __init__(self, vehicle):
        super(Parameters, self).__init__()
        self._vehicle = vehicle

    def __getitem__(self, name):
        name = name.upper()
        self.wait_ready()
        return self._vehicle._params_map[name]

    def __setitem__(self, name, value):
        name = name.upper()
        self.wait_ready()
        self.set(name, value)

    def __delitem__(self, name):
        raise APIException('Cannot delete value from parameters list.')

    def __len__(self):
        return len(self._vehicle._params_map)

    def __iter__(self):
        return self._vehicle._params_map.__iter__()

    def get(self, name, wait_ready=True):
        name = name.upper()
        if wait_ready:
            self.wait_ready()
        return self._vehicle._params_map.get(name, None)

    def set(self, name, value, retries=3, wait_ready=False):
        if wait_ready:
            self.wait_ready()

        # TODO dumbly reimplement this using timeout loops
        # because we should actually be awaiting an ACK of PARAM_VALUE
        # changed, but we don't have a proper ack structure, we'll
        # instead just wait until the value itself was changed

        name = name.upper()
        value = float(value)
        success = False
        remaining = retries
        while True:
            self._vehicle._master.param_set_send(name, value)
            tstart = monotonic.monotonic()
            if remaining == 0:
                break
            remaining -= 1
            while monotonic.monotonic() - tstart < 1:
                if name in self._vehicle._params_map and self._vehicle._params_map[name] == value:
                    return True
                time.sleep(0.1)

        if retries > 0:
            errprinter("timeout setting parameter %s to %f" % (name, value))
        return False

    def wait_ready(self, **kwargs):
        """
        Block the calling thread until parameters have been downloaded
        """
        self._vehicle.wait_ready('parameters', **kwargs)

    def add_attribute_listener(self, attr_name, *args, **kwargs):
        """
        Add a listener callback on a particular parameter.

        The callback can be removed using :py:func:`remove_attribute_listener`.

        .. note::

            The :py:func:`on_attribute` decorator performs the same operation as this method, but with
            a more elegant syntax. Use ``add_attribute_listener`` only if you will need to remove
            the observer.

        The callback function is invoked only when the parameter changes.

        The callback arguments are:

        * ``self`` - the associated :py:class:`Parameters`.
        * ``attr_name`` - the parameter name. This can be used to infer which parameter has triggered
          if the same callback is used for watching multiple parameters.
        * ``msg`` - the new parameter value (so you don't need to re-query the vehicle object).

        The example below shows how to get callbacks for the ``THR_MIN`` parameter:

        .. code:: python

            #Callback function for the THR_MIN parameter
            def thr_min_callback(self, attr_name, value):
                print " PARAMETER CALLBACK: %s changed to: %s" % (attr_name, value)

            #Add observer for the vehicle's THR_MIN parameter
            vehicle.parameters.add_attribute_listener('THR_MIN', thr_min_callback)

        See :ref:`vehicle_state_observing_parameters` for more information.

        :param String attr_name: The name of the parameter to watch (or '*' to watch all parameters).
        :param args: The callback to invoke when a change in the parameter is detected.

        """
        attr_name = attr_name.upper()
        return super(Parameters, self).add_attribute_listener(attr_name, *args, **kwargs)

    def remove_attribute_listener(self, attr_name, *args, **kwargs):
        """
        Remove a paremeter listener that was previously added using :py:func:`add_attribute_listener`.

        For example to remove the ``thr_min_callback()`` callback function:

        .. code:: python

            vehicle.parameters.remove_attribute_listener('thr_min', thr_min_callback)

        See :ref:`vehicle_state_observing_parameters` for more information.

        :param String attr_name: The parameter name that is to have an observer removed (or '*' to remove an 'all attribute' observer).
        :param args: The callback function to remove.

        """
        attr_name = attr_name.upper()
        return super(Parameters, self).remove_attribute_listener(attr_name, *args, **kwargs)

    def notify_attribute_listeners(self, attr_name, *args, **kwargs):
        attr_name = attr_name.upper()
        return super(Parameters, self).notify_attribute_listeners(attr_name, *args, **kwargs)

    def on_attribute(self, attr_name, *args, **kwargs):
        """
        Decorator for parameter listeners.

        .. note::

            There is no way to remove a listener added with this decorator. Use
            :py:func:`add_attribute_listener` if you need to be able to remove
            the :py:func:`listener <remove_attribute_listener>`.

        The callback function is invoked only when the parameter changes.

        The callback arguments are:

        * ``self`` - the associated :py:class:`Parameters`.
        * ``attr_name`` - the parameter name. This can be used to infer which parameter has triggered
          if the same callback is used for watching multiple parameters.
        * ``msg`` - the new parameter value (so you don't need to re-query the vehicle object).

        The code fragment below shows how to get callbacks for the ``THR_MIN`` parameter:

        .. code:: python

            @vehicle.parameters.on_attribute('THR_MIN')
            def decorated_thr_min_callback(self, attr_name, value):
                print " PARAMETER CALLBACK: %s changed to: %s" % (attr_name, value)

        See :ref:`vehicle_state_observing_parameters` for more information.

        :param String attr_name: The name of the parameter to watch (or '*' to watch all parameters).
        :param args: The callback to invoke when a change in the parameter is detected.

        """
        attr_name = attr_name.upper()
        return super(Parameters, self).on_attribute(attr_name, *args, **kwargs)


class Command(mavutil.mavlink.MAVLink_mission_item_message):
    """
    A waypoint object.

    This object encodes a single mission item command. The set of commands that are supported
    by ArduPilot in Copter, Plane and Rover (along with their parameters) are listed in the wiki article
    `MAVLink Mission Command Messages (MAV_CMD) <http://planner.ardupilot.com/wiki/common-mavlink-mission-command-messages-mav_cmd/>`_.

    For example, to create a `NAV_WAYPOINT <http://planner.ardupilot.com/wiki/common-mavlink-mission-command-messages-mav_cmd/#mav_cmd_nav_waypoint>`_ command:

    .. code:: python

        cmd = Command(0,0,0, mavutil.mavlink.MAV_FRAME_GLOBAL_RELATIVE_ALT,
            mavutil.mavlink.MAV_CMD_NAV_WAYPOINT, 0, 0, 0, 0, 0, 0,-34.364114, 149.166022, 30)

    :param target_system: This can be set to any value
        (DroneKit changes the value to the MAVLink ID of the connected vehicle before the command is sent).
    :param target_component: The component id if the message is intended for a particular component within the target system
        (for example, the camera). Set to zero (broadcast) in most cases.
    :param seq: The sequence number within the mission (the autopilot will reject messages sent out of sequence).
        This should be set to zero as the API will automatically set the correct value when uploading a mission.
    :param frame: The frame of reference used for the location parameters (x, y, z). In most cases this will be
        ``mavutil.mavlink.MAV_FRAME_GLOBAL_RELATIVE_ALT``, which uses the WGS84 global coordinate system for latitude and longitude, but sets altitude
        as relative to the home position in metres (home altitude = 0). For more information `see the wiki here
        <http://planner.ardupilot.com/wiki/common-mavlink-mission-command-messages-mav_cmd/#frames_of_reference>`_.
    :param command: The specific mission command (e.g. ``mavutil.mavlink.MAV_CMD_NAV_WAYPOINT``). The supported commands (and command parameters
        are listed `on the wiki <http://planner.ardupilot.com/wiki/common-mavlink-mission-command-messages-mav_cmd/>`_.
    :param current: Set to zero (not supported).
    :param autocontinue: Set to zero (not supported).
    :param param1: Command specific parameter (depends on specific `Mission Command (MAV_CMD) <http://planner.ardupilot.com/wiki/common-mavlink-mission-command-messages-mav_cmd/>`_).
    :param param2: Command specific parameter.
    :param param3: Command specific parameter.
    :param param4: Command specific parameter.
    :param x: (param5) Command specific parameter used for latitude (if relevant to command).
    :param y: (param6) Command specific parameter used for longitude (if relevant to command).
    :param z: (param7) Command specific parameter used for altitude (if relevant). The reference frame for altitude depends on the ``frame``.

    """
    pass


class CommandSequence(object):
    """
    A sequence of vehicle waypoints (a "mission").

    Operations include 'array style' indexed access to the various contained waypoints.

    The current commands/mission for a vehicle are accessed using the :py:attr:`Vehicle.commands` attribute.
    Waypoints are not downloaded from vehicle until :py:func:`download()` is called.  The download is asynchronous;
    use :py:func:`wait_ready()` to block your thread until the download is complete.
    The code to download the commands from a vehicle is shown below:

    .. code-block:: python
        :emphasize-lines: 5-10

        #Connect to a vehicle object (for example, on com14)
        vehicle = connect('com14', wait_ready=True)

        # Download the vehicle waypoints (commands). Wait until download is complete.
        cmds = vehicle.commands
        cmds.download()
        cmds.wait_ready()

    The set of commands can be changed and uploaded to the client. The changes are not guaranteed to be complete until
    :py:func:`upload() <Vehicle.commands.upload>` is called.

    .. code:: python

        cmds = vehicle.commands
        cmds.clear()
        lat = -34.364114,
        lon = 149.166022
        altitude = 30.0
        cmd = Command(0,0,0, mavutil.mavlink.MAV_FRAME_GLOBAL_RELATIVE_ALT, mavutil.mavlink.MAV_CMD_NAV_WAYPOINT,
            0, 0, 0, 0, 0, 0,
            lat, lon, altitude)
        cmds.add(cmd)
        cmds.upload()

    """

    def __init__(self, vehicle):
        self._vehicle = vehicle

    def download(self):
        '''
        Download all waypoints from the vehicle.
        The download is asynchronous. Use :py:func:`wait_ready()` to block your thread until the download is complete.
        '''
        self.wait_ready()
        self._vehicle._ready_attrs.remove('commands')
        self._vehicle._wp_loaded = False
        self._vehicle._master.waypoint_request_list_send()
        # BIG FIXME - wait for full wpt download before allowing any of the accessors to work

    def wait_ready(self, **kwargs):
        """
        Block the calling thread until waypoints have been downloaded.

        This can be called after :py:func:`download()` to block the thread until the asynchronous download is complete.
        """
        return self._vehicle.wait_ready('commands', **kwargs)

    def clear(self):
        '''
        Clear the command list.

        This command will be sent to the vehicle only after you call :py:func:`upload() <Vehicle.commands.upload>`.
        '''

        # Add home point again.
        self.wait_ready()
        home = None
        try:
            home = self._vehicle._wploader.wp(0)
        except:
            pass
        self._vehicle._wploader.clear()
        if home:
            self._vehicle._wploader.add(home, comment='Added by DroneKit')
        self._vehicle._wpts_dirty = True

    def add(self, cmd):
        '''
        Add a new command (waypoint) at the end of the command list.

        .. note::

            Commands are sent to the vehicle only after you call ::py:func:`upload() <Vehicle.commands.upload>`.

        :param Command cmd: The command to be added.
        '''
        self.wait_ready()
        self._vehicle._handler.fix_targets(cmd)
        self._vehicle._wploader.add(cmd, comment='Added by DroneKit')
        self._vehicle._wpts_dirty = True

    def upload(self):
        """
        Call ``upload()`` after :py:func:`adding <CommandSequence.add>` or :py:func:`clearing <CommandSequence.clear>` mission commands.

        After the return from ``upload()`` any writes are guaranteed to have completed (or thrown an
        exception) and future reads will see their effects.
        """
        if self._vehicle._wpts_dirty:
            self._vehicle._master.waypoint_clear_all_send()
            if self._vehicle._wploader.count() > 0:
                self._vehicle._wp_uploaded = [False] * self._vehicle._wploader.count()
                self._vehicle._master.waypoint_count_send(self._vehicle._wploader.count())
                while False in self._vehicle._wp_uploaded:
                    time.sleep(0.1)
                self._vehicle._wp_uploaded = None
            self._vehicle._wpts_dirty = False

    @property
    def count(self):
        '''
        Return number of waypoints.

        :return: The number of waypoints in the sequence.
        '''
        return max(self._vehicle._wploader.count() - 1, 0)

    @property
    def next(self):
        """
        Get the currently active waypoint number.
        """
        return self._vehicle._current_waypoint

    @next.setter
    def next(self, index):
        """
        Set a new ``next`` waypoint for the vehicle.
        """
        self._vehicle._master.waypoint_set_current_send(index)

    def __len__(self):
        '''
        Return number of waypoints.

        :return: The number of waypoints in the sequence.
        '''
        return max(self._vehicle._wploader.count() - 1, 0)

    def __getitem__(self, index):
        if isinstance(index, slice):
            return [self[ii] for ii in xrange(*index.indices(len(self)))]
        elif isinstance(index, int):
            item = self._vehicle._wploader.wp(index + 1)
            if not item:
                raise IndexError('Index %s out of range.' % index)
            return item
        else:
            raise TypeError('Invalid argument type.')

    def __setitem__(self, index, value):
        self._vehicle._wploader.set(value, index + 1)
        self._vehicle._wpts_dirty = True


from dronekit.mavlink import MAVConnection


def connect(ip,
            _initialize=True,
            wait_ready=None,
            status_printer=errprinter,
            vehicle_class=None,
            rate=4,
            baud=115200,
            heartbeat_timeout=30,
            source_system=255,
            use_native=False):
    """
    Returns a :py:class:`Vehicle` object connected to the address specified by string parameter ``ip``.
    Connection string parameters (``ip``) for different targets are listed in the :ref:`getting started guide <get_started_connecting>`.

    The method is usually called with ``wait_ready=True`` to ensure that vehicle parameters and (most) attributes are
    available when ``connect()`` returns.

    .. code:: python

        from dronekit import connect

        # Connect to the Vehicle using "connection string" (in this case an address on network)
        vehicle = connect('127.0.0.1:14550', wait_ready=True)

    :param String ip: :ref:`Connection string <get_started_connecting>` for target address - e.g. 127.0.0.1:14550.

    :param Bool/Array wait_ready: If ``True`` wait until all default attributes have downloaded before
        the method returns (default is ``None``).
        The default attributes to wait on are: :py:attr:`parameters`, :py:attr:`gps_0`,
        :py:attr:`armed`, :py:attr:`mode`, and :py:attr:`attitude`.

        You can also specify a named set of parameters to wait on (e.g. ``wait_ready=['system_status','mode']``).

        For more information see :py:func:`Vehicle.wait_ready <Vehicle.wait_ready>`.

    :param status_printer: Method of signature ``def status_printer(txt)`` that prints
        STATUS_TEXT messages from the Vehicle and other diagnostic information.
        By default the status information is printed to the command prompt in which the script is running.
    :param Vehicle vehicle_class: The class that will be instantiated by the ``connect()`` method.
        This can be any sub-class of ``Vehicle`` (and defaults to ``Vehicle``).
    :param int rate: Data stream refresh rate. The default is 4Hz (4 updates per second).
    :param int baud: The baud rate for the connection. The default is 115200.
    :param int heartbeat_timeout: Connection timeout value in seconds (default is 30s).
        If a heartbeat is not detected within this time an exception will be raised.
    :param int source_system: The MAVLink ID of the :py:class:`Vehicle` object returned by this method (by default 255).
    :param bool use_native: Use precompiled MAVLink parser.

        .. note::

            The returned :py:class:`Vehicle` object acts as a ground control station from the
            perspective of the connected "real" vehicle. It will process/receive messages from the real vehicle
            if they are addressed to this ``source_system`` id. Messages sent to the real vehicle are
            automatically updated to use the vehicle's ``target_system`` id.

            It is *good practice* to assign a unique id for every system on the MAVLink network.
            It is possible to configure the autopilot to only respond to guided-mode commands from a specified GCS ID.


    :returns: A connected vehicle of the type defined in ``vehicle_class`` (a superclass of :py:class:`Vehicle`).
    """

    if not vehicle_class:
        vehicle_class = Vehicle

    handler = MAVConnection(ip, baud=baud, source_system=source_system, use_native=use_native)
    vehicle = vehicle_class(handler)

    if status_printer:

        @vehicle.on_message('STATUSTEXT')
        def listener(self, name, m):
            status_printer(re.sub(r'(^|\n)', '>>> ', m.text.rstrip()))

    if _initialize:
        vehicle.initialize(rate=rate, heartbeat_timeout=heartbeat_timeout)

    if wait_ready:
        if wait_ready == True:
            vehicle.wait_ready(True)
        else:
            vehicle.wait_ready(*wait_ready)

    return vehicle<|MERGE_RESOLUTION|>--- conflicted
+++ resolved
@@ -1835,13 +1835,8 @@
     @property
     def is_armable(self):
         """
-<<<<<<< HEAD
         Returns ``True`` if the vehicle is ready to :py:func:`arm <try_set_armed>`, ``false`` otherwise (``Boolean``).
-        
-=======
-        Returns ``True`` if the vehicle is ready to arm, false otherwise (``Boolean``).
-
->>>>>>> b91bf76c
+
         This attribute wraps a number of pre-arm checks, ensuring that the vehicle has booted,
         has a good GPS fix, and that the EKF pre-arm is complete.
         """
@@ -1890,18 +1885,12 @@
         """
         Current groundspeed in metres/second (``double``).
 
-<<<<<<< HEAD
         To set the groundspeed use :py:func:`try_set_target_groundspeed`.
 
         .. warning::
 
             The ability to directly set the airspeed using this attribute
             is deprecated, and may be removed in a future version.
-=======
-        This attribute is settable. The set value is the default target groundspeed
-        when moving the vehicle using :py:func:`simple_goto` (or other position-based
-        movement commands).
->>>>>>> b91bf76c
         """
         return self._groundspeed
 
@@ -1973,7 +1962,6 @@
     def airspeed(self):
         """
         Current airspeed in metres/second (``double``).
-<<<<<<< HEAD
         
         To set the airspeed use :py:func:`try_set_target_airspeed`.
         
@@ -1981,12 +1969,6 @@
         
             The ability to directly set the airspeed using this attribute
             is deprecated, and may be removed in a future version.
-=======
-
-        This attribute is settable. The set value is the default target airspeed
-        when moving the vehicle using :py:func:`simple_goto` (or other position-based
-        movement commands).
->>>>>>> b91bf76c
         """
         return self._airspeed
 
@@ -2004,7 +1986,6 @@
 
         # send command to vehicle
         self.send_mavlink(msg)
-<<<<<<< HEAD
         
 
     def try_set_target_airspeed(self, speed, wait_ready=True):
@@ -2057,10 +2038,7 @@
         self.send_mavlink(msg)
 
 
-        
-=======
-
->>>>>>> b91bf76c
+
     @property
     def gimbal(self):
         """
@@ -2141,7 +2119,6 @@
             home = vehicle.home_location
 
         The ``home_location`` is not observable.
-<<<<<<< HEAD
         
         The attribute can be written using :py:func:`try_set_home_location` after it has successfully 
         been populated from the vehicle. 
@@ -2155,18 +2132,6 @@
             
             Setting the value with this method will fail silently 
             if the specified location is more than 50km from the EKF origin.
-=======
-
-        The attribute can be written (in the same way as any other attribute) after it has successfully
-        been populated from the vehicle. The value sent to the vehicle is cached in the attribute
-        (and can potentially get out of date if you don't re-download ``Vehicle.commands``):
-
-        .. warning::
-
-            Setting the value will fail silently if the specified location is more than 50km from the EKF origin.
-
-
->>>>>>> b91bf76c
         """
         return copy.copy(self._home_location)
 
